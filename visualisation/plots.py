"""
visualisation module for the Genome Inversion Analyzer
"""

import os
import numpy as np
import pandas as pd
import matplotlib.pyplot as plt
import logging
import seaborn as sns
from pathlib import Path
import subprocess
import tempfile
import shutil
import json
from typing import Dict, List, Optional, Tuple, Any, Union
import matplotlib.cm as cm
from matplotlib.colors import Normalize
<<<<<<< HEAD
from config.settings import CONFIG
=======
import matplotlib.patches as patches
import warnings
warnings.filterwarnings('ignore')

from giq1.config.settings import CONFIG
>>>>>>> 76d85739

logger = logging.getLogger(__name__)

try:
    from ete3 import Tree
    ETE3_AVAILABLE = True
except ImportError:
    ETE3_AVAILABLE = False
    logger.warning("ete3 not available - tree manipulation will be limited")

try:
    from ete3 import Tree, TreeStyle, NodeStyle, faces, AttrFace, CircleFace
    ETE3_AVAILABLE = True
except ImportError as e:
    logger.warning(f"ete3 import issue: {e}")
    try:
        from ete3 import Tree
        ETE3_AVAILABLE = True
    except ImportError:
        ETE3_AVAILABLE = False
        logger.warning("ete3 not available - tree manipulation will be limited")


def create_linearized_dotplot(joined_df, plots_dir, config=None):
    
    plot_config = {**CONFIG, **(config or {})}
    
    # Convert plots_dir to Path and ensure it exists
    plots_dir = Path(plots_dir)
    plots_dir.mkdir(parents=True, exist_ok=True)
    
    # Get chromosome sizes and linearize coordinates
    genome_data = get_chromosome_sizes_from_sheet()
    joined_df_linear, species1_data, species2_data = linearize_coordinates(joined_df, genome_data)
    
    # Create the plot
    fig, ax = plt.subplots(figsize=plot_config['figure_size'])
    
    # Split data by inversion status
    syntenic_data = joined_df_linear[joined_df_linear['is_flipped'] == False]
    inverted_data = joined_df_linear[joined_df_linear['is_flipped'] == True]
    
    # Plot syntenic points (blue) - using linearized coordinates
    if len(syntenic_data) > 0:
        ax.scatter(
            syntenic_data['linear_start1'], 
            syntenic_data['linear_start2'],
            c=plot_config['synteny_color'], 
            s=plot_config['point_size'],
            alpha=plot_config['point_alpha'],
            label='Syntenic',
            edgecolors='none'
        )
    
    # Plot inverted points (red) - using linearized coordinates
    if len(inverted_data) > 0:
        ax.scatter(
            inverted_data['linear_start1'], 
            inverted_data['linear_start2'],
            c=plot_config['inversion_color'], 
            s=plot_config['point_size'],
            alpha=plot_config['point_alpha'],
            label='Inverted',
            edgecolors='none'
        )
    
    # Add chromosome boundary lines
    add_chromosome_boundaries(ax, species1_data, species2_data)
        
    # Format axes to show positions in Mb
    ax.xaxis.set_major_formatter(plt.FuncFormatter(lambda x, p: f'{x/1e6:.0f}'))
    ax.yaxis.set_major_formatter(plt.FuncFormatter(lambda y, p: f'{y/1e6:.0f}'))
    
    # Set axis labels
    ax.set_xlabel(f'{CONFIG["first_species_name"]} (Mb)', 
                 fontsize=plot_config['font_size_title'])
    ax.set_ylabel(f'{CONFIG["second_species_name"]} (Mb)', 
                 fontsize=plot_config['font_size_title'])
    
    # Format tick labels and add legend
    ax.tick_params(axis='both', labelsize=plot_config['font_size_labels'])
    ax.legend()

    # Apply styling
    ax.set_facecolor('white')
    ax.grid(False)
    for spine in ax.spines.values():
        spine.set_linewidth(0.8)
        spine.set_color('black')
    
    # Save plots
    png_path = plots_dir / "linearized_busco_dotplot.png"
    fig.savefig(png_path, dpi=plot_config['dpi'], bbox_inches='tight', facecolor='white')
    
    plt.tight_layout()
    return fig, ax






def linearize_coordinates(joined_df, genome_data):
    """Convert per-chromosome coordinates to linearized genome coordinates"""
    
    # Create chromosome offset mapping for each species
    species1_offsets = {}
    species2_offsets = {}
    
    # Calculate cumulative offsets for species 1
    species1_data = genome_data[genome_data['species'] == CONFIG['first_species_name']]
    species1_data = species1_data.sort_values('chromosome')
    cumulative_offset = 0
    
    for _, row in species1_data.iterrows():
        species1_offsets[row['chromosome']] = cumulative_offset
        cumulative_offset += row['chromsome_size_b']
    
    # Calculate cumulative offsets for species 2  
    species2_data = genome_data[genome_data['species'] == CONFIG['second_species_name']]
    species2_data = species2_data.sort_values('chromosome')
    cumulative_offset = 0
    
    for _, row in species2_data.iterrows():
        species2_offsets[row['chromosome']] = cumulative_offset
        cumulative_offset += row['chromsome_size_b']
    
    # Add linearized coordinates to joined_df
    joined_df_linear = joined_df.copy()
    joined_df_linear['linear_start1'] = joined_df_linear.apply(
        lambda row: species1_offsets.get(row['chr1'], 0) + row['start1'], axis=1
    )
    joined_df_linear['linear_start2'] = joined_df_linear.apply(
        lambda row: species2_offsets.get(row['chr2'], 0) + row['start2'], axis=1
    )
    
    return joined_df_linear, species1_data, species2_data



def get_chromosome_sizes_from_sheet():
    """Get chromosome sizes from the Google Sheet"""
    sheet_url = "https://docs.google.com/spreadsheets/d/1K01wVWkMW-m6yT9zDX8gDekp-OECubE-9HcmD8RnmkM/edit?gid=1940964825#gid=1940964825"
    # Convert to CSV export URL
    csv_url = sheet_url.replace('/edit?gid=', '/export?format=csv&gid=')
    
    genome_data = pd.read_csv(csv_url)
    
    # Filter for your species
    target_species = ["Dioctria_linearis", "Dioctria_rufipes"]
    species_data = genome_data[genome_data['species'].isin(target_species)]
    
    return species_data[['species', 'chromosome', 'chromsome_size_b']]





def add_chromosome_boundaries(ax, species1_data, species2_data):
    """Add vertical and horizontal lines at chromosome boundaries"""
    
    # Calculate cumulative ends for vertical lines (species 1)
    species1_data = species1_data.sort_values('chromosome')
    cumulative_end = 0
    
    for i, (_, row) in enumerate(species1_data.iterrows()):
        cumulative_end += row['chromsome_size_b']
        # Add vertical line at end of each chromosome (except the last one)
        if i < len(species1_data) - 1:
            ax.axvline(x=cumulative_end, color='grey', linewidth=0.8, alpha=0.7)
    
    # Calculate cumulative ends for horizontal lines (species 2)  
    species2_data = species2_data.sort_values('chromosome')
    cumulative_end = 0
    
    for i, (_, row) in enumerate(species2_data.iterrows()):
        cumulative_end += row['chromsome_size_b']
        # Add horizontal line at end of each chromosome (except the last one)
        if i < len(species2_data) - 1:
            ax.axhline(y=cumulative_end, color='grey', linewidth=0.8, alpha=0.7)
            
            
            
            
            
            
            


def add_synteny_block_lines(df, ax, config): #Helper for create_busco_dotplot
    """Add lines connecting blocks on dotplot"""

    for (first_chr, second_chr), group in df.groupby(['chr1', 'chr2']):
        if len(group) >= 3:
            syntenic_group = group[group['strand1'] == group['strand2']]
            if len(syntenic_group) >= 2:

                sorted_group = syntenic_group.sort_values('first_order')
                ax.plot(sorted_group['first_order'], sorted_group['second_order'], 
                       'gray', alpha=0.5, linewidth=0.5, zorder=0)


def create_busco_dotplot(ortholog_df, plots_dir, config):
    """Create BUSCO-based dotplot showing gene order relationships"""
    if len(ortholog_df) == 0:
        return
    
    plt.figure(figsize=config.get('dotplot_size', (12, 10)))
    
    df = ortholog_df.copy()
    
    first_order = {}
    second_order = {}
    
    for chr_name in df['chr1'].unique():
        chr_genes = df[df['chr1'] == chr_name].sort_values('start1')
        first_order.update({row['busco_id']: i for i, (_, row) in enumerate(chr_genes.iterrows())})
    
    for chr_name in df['chr2'].unique():
        chr_genes = df[df['chr2'] == chr_name].sort_values('start2')
        second_order.update({row['busco_id']: i for i, (_, row) in enumerate(chr_genes.iterrows())})
    
    df['first_order'] = df['busco_id'].map(first_order)
    df['second_order'] = df['busco_id'].map(second_order)
    
    # Remove genes without order (shouldn't happen but safety check)
    # df = df.dropna(subset=['first_order', 'second_order'])
    
    if len(df) == 0:
        return
    
    syntenic_mask = df['strand1'] == df['strand2']
    
    syntenic_data = df[syntenic_mask]
    if len(syntenic_data) > 0:
        alpha_vals = syntenic_data['confidence'].values if config.get('confidence_alpha', True) and 'confidence' in df.columns else 0.7
        plt.scatter(syntenic_data['first_order'], syntenic_data['second_order'], 
                   c=config.get('synteny_color', '#1f77b4'), alpha=alpha_vals, s=20, label='Syntenic')
    
    inverted_data = df[~syntenic_mask]
    if len(inverted_data) > 0:
        alpha_vals = inverted_data['confidence'].values if config.get('confidence_alpha', True) and 'confidence' in df.columns else 0.7
        plt.scatter(inverted_data['first_order'], inverted_data['second_order'], 
                   c=config.get('inversion_color', '#d62728'), alpha=alpha_vals, s=20, label='Inverted')
    
    if config.get('show_synteny_blocks', True):
        add_synteny_block_lines(df, plt.gca(), config)
    

    plt.xlabel(f"Gene Order in {CONFIG['first_species_name']}")
    plt.ylabel(f"Gene Order in {CONFIG['second_species_name']}")
    plt.title('BUSCO Synteny Dotplot\n(Blue=Syntenic, Red=Inverted)')
    plt.legend()
    plt.grid(True, alpha=0.3)
    
    plt.tight_layout()
    plt.savefig(os.path.join(plots_dir, 'busco_dotplot.png'), dpi=300, bbox_inches='tight')
    plt.close()


# def create_ortholog_quality_plots(ortholog_df, plots_dir, config):
#     """Create plots showing ortholog quality metrics"""
#     fig, axes = plt.subplots(2, 2, figsize=(12, 10))
#     fig.suptitle('Ortholog Quality Assessment', fontsize=14, fontweight='bold')
    
#     # 1. Similarity distribution
#     if 'similarity' in ortholog_df.columns:
#         axes[0, 0].hist(ortholog_df['similarity'], bins=30, alpha=0.7, edgecolor='black', color='skyblue')
#         axes[0, 0].axvline(ortholog_df['similarity'].mean(), color='red', linestyle='--', label=f'Mean: {ortholog_df["similarity"].mean():.3f}')
#         axes[0, 0].set_xlabel('Similarity Score')
#         axes[0, 0].set_ylabel('Number of Orthologs')
#         axes[0, 0].set_title('Similarity Score Distribution')
#         axes[0, 0].legend()
#         axes[0, 0].grid(True, alpha=0.3)
    
#     # 2. Confidence distribution
#     if 'confidence' in ortholog_df.columns:
#         axes[0, 1].hist(ortholog_df['confidence'], bins=30, alpha=0.7, edgecolor='black', color='lightgreen')
#         axes[0, 1].axvline(ortholog_df['confidence'].mean(), color='red', linestyle='--', label=f'Mean: {ortholog_df["confidence"].mean():.3f}')
#         axes[0, 1].set_xlabel('Confidence Score')
#         axes[0, 1].set_ylabel('Number of Orthologs')
#         axes[0, 1].set_title('Confidence Score Distribution')
#         axes[0, 1].legend()
#         axes[0, 1].grid(True, alpha=0.3)
    
#     # 3. Alignment method usage
#     if 'alignment_method' in ortholog_df.columns:
#         method_counts = ortholog_df['alignment_method'].value_counts()
#         # Use Set3 colormap to generate distinct colors
#         cmap = cm.get_cmap('Set3')
#         colors = [cmap(i) for i in range(len(method_counts))]
#         wedges, texts, autotexts = axes[1, 0].pie(method_counts.values, labels=method_counts.index, 
#                                                   autopct='%1.1f%%', colors=colors)
#         axes[1, 0].set_title('Alignment Methods Used')
    
#     # 4. Gene length vs similarity scatter
#     if 'similarity' in ortholog_df.columns and 'first_length' in ortholog_df.columns:
#         scatter = axes[1, 1].scatter(ortholog_df['first_length'], ortholog_df['similarity'], 
#                                    alpha=0.6, s=10, c=ortholog_df.get('confidence', 'blue'))
#         axes[1, 1].set_xlabel('Gene Length (bp)')
#         axes[1, 1].set_ylabel('Similarity Score')
#         axes[1, 1].set_title('Gene Length vs Similarity')
#         axes[1, 1].grid(True, alpha=0.3)
        
#         if 'confidence' in ortholog_df.columns:
#             cbar = plt.colorbar(scatter, ax=axes[1, 1])
#             cbar.set_label('Confidence')
    
#     plt.tight_layout()
#     plt.savefig(os.path.join(plots_dir, 'ortholog_quality_assessment.png'), dpi=300, bbox_inches='tight')
#     plt.close()
    
#     logger.info("    ✓ Ortholog quality plots created")


# def create_inversion_landscape_plot(inversion_df, ortholog_df, plots_dir, config):
#     """Create inversion landscape showing inversions across chromosomes"""
#     if len(inversion_df) == 0:
#         return
    
#     fig, (ax1, ax2) = plt.subplots(2, 1, figsize=(14, 10))
#     fig.suptitle('Inversion Landscape Analysis', fontsize=14, fontweight='bold')
    
#     # 1. Inversion size distribution
#     if 'size_genes' in inversion_df.columns:
#         ax1.hist(inversion_df['size_genes'], bins=20, alpha=0.7, edgecolor='black', color='crimson')
#         ax1.set_xlabel('Inversion Size (genes)')
#         ax1.set_ylabel('Number of Inversions')
#         ax1.set_title('Inversion Size Distribution')
#         ax1.grid(True, alpha=0.3)
    
#     # 2. Inversion types
#     if 'inversion_type' in inversion_df.columns:
#         type_counts = inversion_df['inversion_type'].value_counts()
#         cmap = cm.get_cmap('Reds')
#         bars = ax2.bar(range(len(type_counts)), type_counts.values, color=cmap(0.7))
#         ax2.set_xticks(range(len(type_counts)))
#         ax2.set_xticklabels(type_counts.index, rotation=45, ha='right')
#         ax2.set_ylabel('Number of Inversions')
#         ax2.set_title('Inversion Types')
#         ax2.grid(True, alpha=0.3)
        
#         # Add value labels on bars
#         for bar, value in zip(bars, type_counts.values):
#             height = bar.get_height()
#             ax2.text(bar.get_x() + bar.get_width()/2., height + 0.1,
#                     f'{value}', ha='center', va='bottom')
    
#     plt.tight_layout()
#     plt.savefig(os.path.join(plots_dir, 'inversion_landscape.png'), dpi=300, bbox_inches='tight')
#     plt.close()
    
#     logger.info("    ✓ Inversion landscape plot created")


# def create_synteny_block_plots(ortholog_df, plots_dir, config):
#     """Create synteny block analysis plots from BUSCO ortholog data"""
#     import matplotlib.pyplot as plt
#     import os
#     import logging
#     import numpy as np
    
#     logger = logging.getLogger(__name__)
    
#     # FIXED: Create synteny block metrics from BUSCO ortholog data instead of expecting pre-calculated blocks
    
#     # Calculate block_size as number of genes per chromosome pair
#     chr_pair_counts = ortholog_df.groupby(['chr1', 'chr2']).size().reset_index(name='block_size')
    
#     # Calculate strand_consistency per chromosome pair
#     strand_consistency = ortholog_df.groupby(['chr1', 'chr2']).apply(
#         lambda x: (x['strand1'] == x['strand2']).mean()
#     ).reset_index(name='strand_consistency')
    
#     # Calculate position correlation per chromosome pair (if enough genes)
#     position_correlations = []
#     synteny_types = []
    
#     for (chr1, chr2), group in ortholog_df.groupby(['chr1', 'chr2']):
#         if len(group) >= 3:
#             corr = np.corrcoef(group['start1'], group['start2'])[0, 1]
#             position_correlations.append(corr if not np.isnan(corr) else 0)
#         else:
#             position_correlations.append(0)
            
#         # Determine synteny type based on strand consistency and correlation
#         strand_cons = (group['strand1'] == group['strand2']).mean()
#         if strand_cons > 0.8:
#             synteny_types.append('Conserved')
#         elif strand_cons < 0.2:
#             synteny_types.append('Inverted')
#         else:
#             synteny_types.append('Mixed')
    
#     # Create synthetic synteny_df from BUSCO data
#     synteny_df = chr_pair_counts.copy()
#     synteny_df['strand_consistency'] = strand_consistency['strand_consistency'].values
#     synteny_df['position_correlation'] = position_correlations
#     synteny_df['synteny_type'] = synteny_types
    
#     # Rest of the function stays the same
#     fig, axes = plt.subplots(2, 2, figsize=(12, 10))
#     fig.suptitle('Synteny Block Analysis', fontsize=14, fontweight='bold')
    
#     # 1. Block size distribution
#     axes[0, 0].hist(synteny_df['block_size'], bins=20, alpha=0.7, edgecolor='black', color='orange')
#     axes[0, 0].set_xlabel('Block Size (genes)')
#     axes[0, 0].set_ylabel('Number of Blocks')
#     axes[0, 0].set_title('Synteny Block Size Distribution')
#     axes[0, 0].grid(True, alpha=0.3)
    
#     # 2. Synteny types
#     if 'synteny_type' in synteny_df.columns:
#         type_counts = synteny_df['synteny_type'].value_counts()
#         cmap = cm.get_cmap('Pastel1')
#         colors = [cmap(i) for i in range(len(type_counts))]
#         axes[0, 1].pie(type_counts.values, labels=type_counts.index, autopct='%1.1f%%', colors=colors)
#         axes[0, 1].set_title('Synteny Types')
    
#     # 3. Position correlation distribution
#     if 'position_correlation' in synteny_df.columns:
#         axes[1, 0].hist(synteny_df['position_correlation'], bins=20, alpha=0.7, edgecolor='black', color='lightcoral')
#         axes[1, 0].set_xlabel('Position Correlation')
#         axes[1, 0].set_ylabel('Number of Blocks')
#         axes[1, 0].set_title('Position Correlation Distribution')
#         axes[1, 0].grid(True, alpha=0.3)
    
#     # 4. Strand consistency distribution
#     if 'strand_consistency' in synteny_df.columns:
#         axes[1, 1].hist(synteny_df['strand_consistency'], bins=20, alpha=0.7, edgecolor='black', color='mediumpurple')
#         axes[1, 1].set_xlabel('Strand Consistency')
#         axes[1, 1].set_ylabel('Number of Blocks')
#         axes[1, 1].set_title('Strand Consistency Distribution')
#         axes[1, 1].grid(True, alpha=0.3)
    
#     plt.tight_layout()
#     plt.savefig(os.path.join(plots_dir, 'synteny_block_analysis.png'), dpi=300, bbox_inches='tight')
#     plt.close()
    
#     logger.info("    ✓ Synteny block plots created")


# def create_statistics_summary_plot(results_dict, ax):
#     """Create overall statistics summary"""
#     stats = []
#     labels = []
    
#     if 'ortholog_df' in results_dict and not results_dict['ortholog_df'].empty:
#         stats.extend([
#             len(results_dict['ortholog_df']),
#             results_dict['ortholog_df']['similarity'].mean() if 'similarity' in results_dict['ortholog_df'].columns else 0,
#             results_dict['ortholog_df']['confidence'].mean() if 'confidence' in results_dict['ortholog_df'].columns else 0
#         ])
#         labels.extend(['Orthologs', 'Avg Similarity', 'Avg Confidence'])
    
#     if 'synteny_df' in results_dict:
#         stats.append(len(results_dict['synteny_df']))
#         labels.append('Synteny Blocks')
    
#     if 'inversion_df' in results_dict:
#         stats.append(len(results_dict['inversion_df']))
#         labels.append('Inversions')
    
#     if 'rearrangement_df' in results_dict:
#         stats.append(len(results_dict['rearrangement_df']))
#         labels.append('Rearrangements')
    
#     if stats:
#         # Normalize stats for display (except counts)
#         display_stats = []
#         for i, (stat, label) in enumerate(zip(stats, labels)):
#             if 'Avg' in label:
#                 display_stats.append(stat * 100)  # Convert to percentage
#             else:
#                 display_stats.append(stat)
        
#         cmap = cm.get_cmap('Set3')
#         colors = [cmap(i) for i in range(len(stats))]
#         bars = ax.bar(labels, display_stats, color=colors, alpha=0.8)
        
#         # Add value labels on bars
#         for bar, stat, label in zip(bars, stats, labels):
#             height = bar.get_height()
#             if 'Avg' in label:
#                 ax.text(bar.get_x() + bar.get_width()/2., height + 0.5,
#                        f'{stat:.3f}', ha='center', va='bottom', fontsize=10)
#             else:
#                 ax.text(bar.get_x() + bar.get_width()/2., height + 0.5,
#                        f'{int(stat)}', ha='center', va='bottom', fontsize=10)
        
#         ax.set_title('Analysis Summary Statistics')
#         ax.set_ylabel('Count / Score')
#         plt.setp(ax.get_xticklabels(), rotation=45, ha='right')


# def create_quality_summary_plot(results_dict, ax):
#     """Create quality summary plot"""
#     if 'first_quality' in results_dict and 'second_quality' in results_dict:
#         genomes = ['First Genome', 'Second Genome']
#         scores = [results_dict['first_quality']['quality_score'], 
#                  results_dict['second_quality']['quality_score']]
#         classes = [results_dict['first_quality']['quality_class'], 
#                   results_dict['second_quality']['quality_class']]
        
#         # Color by quality class
#         color_map = {'high': 'green', 'medium': 'orange', 'low': 'red', 'fragmented': 'darkred'}
#         colors = [color_map.get(cls, 'gray') for cls in classes]
        
#         bars = ax.bar(genomes, scores, color=colors, alpha=0.7)
        
#         # Add score labels and quality class
#         for bar, score, cls in zip(bars, scores, classes):
#             height = bar.get_height()
#             ax.text(bar.get_x() + bar.get_width()/2., height + 0.02,
#                    f'{score:.3f}\n({cls})', ha='center', va='bottom', fontsize=10)
        
#         ax.set_title('Assembly Quality Scores')
#         ax.set_ylabel('Quality Score')
#         ax.set_ylim(0, 1.1)
#         ax.grid(True, alpha=0.3)


# def create_chromosome_mapping_overview(results_dict, ax):
#     """Create chromosome mapping overview"""
#     if 'ortholog_df' not in results_dict or results_dict['ortholog_df'].empty:
#         ax.text(0.5, 0.5, 'No ortholog data available', ha='center', va='center', transform=ax.transAxes)
#         ax.set_title('Chromosome Mapping Overview')
#         return
    
#     df = results_dict['ortholog_df']
    
#     # Create chromosome mapping matrix
#     first_chrs = sorted(df['chr1'].unique())
#     second_chrs = sorted(df['chr2'].unique())
    
#     # Create mapping matrix
#     mapping_matrix = np.zeros((len(first_chrs), len(second_chrs)))
    
#     for i, first_chr in enumerate(first_chrs):
#         for j, second_chr in enumerate(second_chrs):
#             count = len(df[(df['chr1'] == first_chr) & (df['chr2'] == second_chr)])
#             mapping_matrix[i, j] = count
    
#     # Create heatmap
#     im = ax.imshow(mapping_matrix, cmap='YlOrRd', aspect='auto')
    
#     # Set ticks and labels
#     ax.set_xticks(range(len(second_chrs)))
#     ax.set_yticks(range(len(first_chrs)))
#     ax.set_xticklabels([chr[:10] for chr in second_chrs], rotation=45, ha='right')
#     ax.set_yticklabels([chr[:10] for chr in first_chrs])
    
#     # Add colorbar
#     cbar = plt.colorbar(im, ax=ax, fraction=0.02)
#     cbar.set_label('Number of Orthologs')
    
#     ax.set_title('Chromosome Mapping Matrix')
#     ax.set_xlabel('Second Genome Chromosomes')
#     ax.set_ylabel('First Genome Chromosomes')


# def create_synteny_summary_plot(results_dict, ax):
#     """Create synteny summary plot"""
#     if 'synteny_df' not in results_dict or results_dict['synteny_df'].empty:
#         ax.text(0.5, 0.5, 'No synteny\ndata', ha='center', va='center', transform=ax.transAxes)
#         ax.set_title('Synteny Summary')
#         return
    
#     synteny_df = results_dict['synteny_df']
#     if 'synteny_type' in synteny_df.columns:
#         type_counts = synteny_df['synteny_type'].value_counts()
#         cmap = cm.get_cmap('Pastel1')
#         colors = [cmap(i) for i in range(len(type_counts))]
#         ax.pie(type_counts.values, labels=type_counts.index, autopct='%1.0f%%', 
#                colors=colors, textprops={'fontsize': 8})
#     ax.set_title('Synteny Types', fontsize=10)


# def create_inversion_summary_plot(results_dict, ax):
#     """Create inversion summary plot"""
#     if 'inversion_df' not in results_dict or results_dict['inversion_df'].empty:
#         ax.text(0.5, 0.5, 'No inversion\ndata', ha='center', va='center', transform=ax.transAxes)
#         ax.set_title('Inversion Summary')
#         return
    
#     inversion_df = results_dict['inversion_df']
#     if 'size_genes' in inversion_df.columns:
#         ax.hist(inversion_df['size_genes'], bins=10, alpha=0.7, color='crimson', edgecolor='black')
#         ax.set_xlabel('Size (genes)', fontsize=8)
#         ax.set_ylabel('Count', fontsize=8)
#     ax.set_title('Inversion Sizes', fontsize=10)

    
# def create_synteny_plots(all_results: Dict, output_dir: Path, config: Dict) -> Dict:
#     """Create publication-quality synteny plots using synteny_plotter"""
    
#     # FIXED: Converted from class method to standalone function - removed 'self' parameter and added 'config' parameter
#     import logging
#     from pathlib import Path
#     import pandas as pd
#     import subprocess
#     import shutil
    
#     logger = logging.getLogger(__name__)
#     logger.info("  📊 Creating curved synteny plots...")
    
#     synteny_dir = output_dir / 'synteny_curves'
#     synteny_dir.mkdir(exist_ok=True)
    
#     # FIXED: Use config parameter instead of self.config
#     synteny_plotter_dir = config.get('external_tools', {}).get('synteny_plotter')
    
#     if synteny_plotter_dir:
#         synteny_plotter_path = Path(synteny_plotter_dir).resolve() / 'scripts' / 'generate_synteny_plot.R'
#         logger.info(f"DEBUG: Looking for R script at: {synteny_plotter_path.absolute()}")
#     else:
#         synteny_plotter_path = None
    
#     if not synteny_plotter_path or not synteny_plotter_path.exists():
#         logger.warning(f"Synteny plotter R script not found: {synteny_plotter_path}")
#         logger.info("  Nope 1 Failed: Creating fallback matplotlib synteny plots...")
#         # FIXED: Call standalone function instead of self.method
#         return create_fallback_synteny_plots.nope(all_results, synteny_dir, config)
    
#     results = {}
    
#     for pair_name, pair_data in all_results.items():
#         if 'full_results' not in pair_data:
#             continue
            
#         try:
#             species1, species2 = pair_data['species_pair']
#             logger.info(f"    • Creating synteny plot: {pair_name}")
            
#             # Convert data to synteny_plotter format
#             # FIXED: Call standalone helper function instead of self.method
#             temp_files = _prepare_synteny_plotter_input(
#                 pair_data['ortholog_df'], 
#                 pair_data['inversion_df'],
#                 species1, species2,
#                 synteny_dir,
#                 config  # FIXED: Pass config parameter
#             )
            
#             # Call synteny_plotter
#             output_plot = synteny_dir / f'curved_synteny_{pair_name}.png'
            
#             # FIXED: Call standalone helper function instead of self.method
#             success = _run_synteny_plotter(temp_files, output_plot, species1, species2, config)
            
#             if success:
#                 results[pair_name] = output_plot
#                 logger.info(f"      Created: {output_plot}")
#             else:
#                 logger.warning(f"      ❌ Nope 2 Failed: {pair_name}, creating fallback")
#                 # FIXED: Call standalone function instead of self.method  
#                 fallback_plot = create_single_fallback_plot.nope(
#                     pair_data['ortholog_df'], pair_data['inversion_df'], 
#                     species1, species2, synteny_dir, config
#                 )
#                 if fallback_plot:
#                     results[pair_name] = fallback_plot
            
#         except Exception as e:
#             logger.error(f"      ❌ Error creating synteny plot for {pair_name}: {e}")
    
#     logger.info(f"  ✅ Created {len(results)} synteny plots")
#     return results


# def _prepare_synteny_plotter_input(ortholog_df: pd.DataFrame, inversion_df: pd.DataFrame,
#                                 species1: str, species2: str, output_dir: Path, config: Dict) -> Dict:
#     """Convert ortholog data to synteny_plotter BUSCO TSV format - EXACT match to working test files"""
    
#     synteny_plotter_dir = Path(config['external_tools']['synteny_plotter'])
    
#     # Create temp directory inside synteny_plotter
#     temp_dir = synteny_plotter_dir / f'temp_{species1}_vs_{species2}'
#     temp_dir.mkdir(exist_ok=True)
    
#     # The R script expects BUSCO files that EXACTLY match the working test format
#     busco1_data = []
#     busco2_data = []
    
#     for _, row in ortholog_df.iterrows():
#         # Reference species - match EXACT format of working Melitaea_cinxia.tsv
#         busco1_data.append([
#             row['busco_id'],      # Column 1: Busco id
#             'Complete',           # Column 2: Status
#             row['chr1'],         # Column 3: Sequence (chromosome)
#             int(row['start1']),  # Column 4: Gene Start
#             int(row['end1']),    # Column 5: Gene End
#             row['strand1'],      # Column 6: Strand
#             500.0,               # Column 7: Score (dummy value)
#             abs(int(row['end1']) - int(row['start1'])),  # Column 8: Length
#             f"https://www.orthodb.org/v10?query={row['busco_id']}",  # Column 9: OrthoDB url
#             row['busco_id']      # Column 10: Description
#         ])
        
#         # Query species - same format
#         busco2_data.append([
#             row['busco_id'],      # Column 1: Busco id
#             'Complete',           # Column 2: Status
#             row['chr2'],         # Column 3: Sequence (chromosome)
#             int(row['start2']),  # Column 4: Gene Start
#             int(row['end2']),    # Column 5: Gene End
#             row['strand2'],      # Column 6: Strand
#             500.0,               # Column 7: Score (dummy value)
#             abs(int(row['end2']) - int(row['start2'])),  # Column 8: Length
#             f"https://www.orthodb.org/v10?query={row['busco_id']}",  # Column 9: OrthoDB url
#             row['busco_id']      # Column 10: Description
#         ])
    
#     # Write BUSCO TSV files in EXACT format as working test files
#     busco1_file = temp_dir / f'{species1}.tsv'
#     busco2_file = temp_dir / f'{species2}.tsv'
    
#     # Write with EXACT BUSCO headers as in working test file
#     with open(busco1_file, 'w') as f:
#         f.write("# BUSCO version is: 5.0.0 \n")
#         f.write("# The lineage dataset is: custom (Creation date: 2025-07-25, number of BUSCOs: custom)\n")
#         f.write("# Busco id\tStatus\tSequence\tGene Start\tGene End\tStrand\tScore\tLength\tOrthoDB url\tDescription\n")
#         for row in busco1_data:
#             f.write('\t'.join(map(str, row)) + '\n')

#     with open(busco2_file, 'w') as f:
#         f.write("# BUSCO version is: 5.0.0 \n")
#         f.write("# The lineage dataset is: custom (Creation date: 2025-07-25, number of BUSCOs: custom)\n")
#         f.write("# Busco id\tStatus\tSequence\tGene Start\tGene End\tStrand\tScore\tLength\tOrthoDB url\tDescription\n")
#         for row in busco2_data:
#             f.write('\t'.join(map(str, row)) + '\n')
    
#     # Create chromosome info files - EXACT format as working test (only 3 columns!)
#     # Working format: chr, order, invert (NO length, NO direction columns)
    
#     chr1_info = {}
#     chr1_names = sorted(ortholog_df['chr1'].unique())
#     for i, chr_name in enumerate(chr1_names):
#         chr1_info[chr_name] = {
#             'chr': chr_name,
#             'order': i + 1,
#             'invert': 'F'  # Use 'F' not 'FALSE' to match working format
#         }
    
#     # For query species - same 3-column format
#     chr2_info = {}
#     chr2_names = sorted(ortholog_df['chr2'].unique())
#     for i, chr_name in enumerate(chr2_names):
#         chr2_info[chr_name] = {
#             'chr': chr_name,
#             'order': i + 1,
#             'invert': 'F'  # Use 'F' not 'FALSE'
#         }
    
#     # Write chromosome info files with EXACT 3-column format
#     chrom1_file = temp_dir / f'{species1}_info.tsv'
#     chrom2_file = temp_dir / f'{species2}_info.tsv'
    
#     # Convert to DataFrame with exact column order
#     chr1_df = pd.DataFrame(list(chr1_info.values()))
#     chr2_df = pd.DataFrame(list(chr2_info.values()))
    
#     # Ensure EXACT column order as working test: chr, order, invert
#     column_order = ['chr', 'order', 'invert']
#     chr1_df = chr1_df[column_order]
#     chr2_df = chr2_df[column_order]
    
#     chr1_df.to_csv(chrom1_file, sep='\t', index=False, header=True)
#     chr2_df.to_csv(chrom2_file, sep='\t', index=False, header=True)
    
#     logger.info(f"Created BUSCO files matching working test format:")
#     logger.info(f"  Reference: {busco1_file} ({len(busco1_data)} genes)")
#     logger.info(f"  Query: {busco2_file} ({len(busco2_data)} genes)")
#     logger.info(f"  Ref chromosomes: {chrom1_file} ({len(chr1_info)} chromosomes)")
#     logger.info(f"  Query chromosomes: {chrom2_file} ({len(chr2_info)} chromosomes)")
    
#     # Debug: Show format matches
#     logger.info("Verifying file format matches working test:")
#     with open(busco1_file, 'r') as f:
#         lines = f.readlines()
#         logger.info(f"  Header line 1: {lines[0].strip()}")
#         logger.info(f"  Header line 2: {lines[1].strip()}")
#         logger.info(f"  Header line 3: {lines[2].strip()}")
#         if len(lines) > 3:
#             logger.info(f"  Data line 1: {lines[3].strip()}")
    
#     return {
#         'busco1': busco1_file,
#         'busco2': busco2_file, 
#         'chrom1': chrom1_file,
#         'chrom2': chrom2_file,
#         'temp_dir': temp_dir
#     }



# def _run_synteny_plotter(temp_files: Dict, output_plot: Path, 
#                     species1: str, species2: str, config: Dict) -> bool:
#     """Run the R synteny plotter with correct argument format"""
    
#     synteny_plotter_dir = Path(config['external_tools']['synteny_plotter'])
#     r_script_path = synteny_plotter_dir / 'scripts' / 'generate_synteny_plot.R'
    
#     if not r_script_path.exists():
#         logger.error(f"R script not found: {r_script_path}")
#         return False
    
#     # Build R command with CORRECT arguments based on the R script:
#     # The R script expects: -busco1, -chrom1, -busco_list, -chrom_list, -o, -f, -g, -alpha
    
#     cmd = [
#         'Rscript', 'scripts/generate_synteny_plot.R',
#         '-busco1', str(temp_files['busco1'].relative_to(synteny_plotter_dir)),      # Reference BUSCO file
#         '-chrom1', str(temp_files['chrom1'].relative_to(synteny_plotter_dir)),      # Reference chromosome info
#         '-busco_list', str(temp_files['busco2'].relative_to(synteny_plotter_dir)),  # Query BUSCO file(s) - list
#         '-chrom_list', str(temp_files['chrom2'].relative_to(synteny_plotter_dir)),  # Query chromosome info(s) - list
#         '-o', str(output_plot.with_suffix('').name)  # Output prefix (no extension)
#     ]
    
#     # Add optional parameters from config
#     synteny_config = config.get('synteny_visualisation', {})
#     options = synteny_config.get('options', {})
    
#     # Add filter threshold (minimum BUSCOs per chromosome)
#     filter_threshold = options.get('filter_threshold', 3)  # Default 3, R script default is 5
#     cmd.extend(['-f', str(filter_threshold)])
    
#     # Add gap parameter (distance between chromosomes)
#     gap = options.get('gap', 6)  # Default 6, matches R script default
#     cmd.extend(['-g', str(gap)])
    
#     # Add alpha parameter (transparency)
#     alpha = options.get('alpha', 0)  # Default 0, matches R script default
#     cmd.extend(['-alpha', str(alpha)])
    
#     try:
#         logger.info(f"Running synteny_plotter command:")
#         logger.info(f"  {' '.join(cmd)}")
#         logger.info(f"Working directory: {synteny_plotter_dir}")
        
#         result = subprocess.run(
#             cmd, 
#             capture_output=True, 
#             text=True, 
#             check=True,
#             cwd=str(synteny_plotter_dir)  # CRITICAL: Run from synteny_plotter directory
#         )
        
#         logger.info("R script completed successfully")
#         if result.stdout:
#             logger.info(f"R stdout: {result.stdout}")
        
#         # R script creates PDF output, look for it
#         possible_outputs = [
#             synteny_plotter_dir / f"{output_plot.with_suffix('').name}.pdf",
#             synteny_plotter_dir / f"{output_plot.with_suffix('').name}.png",
#             synteny_plotter_dir / f"{output_plot.with_suffix('').name}.svg"
#         ]
        
#         output_created = False
#         for possible_output in possible_outputs:
#             if possible_output.exists():
#                 # Move to expected location with PNG extension (or keep original)
#                 final_output = output_plot.with_suffix('.png' if possible_output.suffix == '.pdf' else possible_output.suffix)
#                 if possible_output.suffix == '.pdf':
#                     # Convert PDF to PNG if needed (or just copy)
#                     shutil.copy(str(possible_output), str(final_output.with_suffix('.pdf')))
#                     logger.info(f"PDF output saved: {final_output.with_suffix('.pdf')}")
#                 else:
#                     shutil.move(str(possible_output), str(final_output))
#                     logger.info(f"Moved output: {possible_output.name} -> {final_output}")
#                 output_created = True
#                 break
        
#         # Clean up temp directory
#         # if temp_files['temp_dir'].exists():
#         #     shutil.rmtree(temp_files['temp_dir'])
#         #     logger.info("Cleaned up temp files")
        
#         if not output_created:
#             logger.warning("R script completed but no output file found")
#             # List files in directory for debugging
#             created_files = list(synteny_plotter_dir.glob(f"{output_plot.with_suffix('').name}*"))
#             if created_files:
#                 logger.info(f"Files found: {[f.name for f in created_files]}")
        
#         return output_created
        
#     except subprocess.CalledProcessError as e:
#         logger.error(f"R synteny plotter failed with error:")
#         logger.error(f"Return code: {e.returncode}")
#         logger.error(f"STDERR: {e.stderr}")
#         logger.error(f"STDOUT: {e.stdout}")
#         logger.error(f"Command: {' '.join(cmd)}")
        
#         # Clean up temp directory even on failure
#         # if temp_files['temp_dir'].exists():
#         #     shutil.rmtree(temp_files['temp_dir'])
        
#         return False
#     except Exception as e:
#         logger.error(f"Error running synteny plotter: {e}")
        
#         # Clean up temp directory
#         # if temp_files['temp_dir'].exists():
#         #     shutil.rmtree(temp_files['temp_dir'])
        
#         return False

# def create_fallback_synteny_plots(all_results: Dict, output_dir: Path, config: Dict) -> Dict:
#     """Create matplotlib-based synteny plots as fallback"""
    
#     # FIXED: Converted from class method to standalone function - removed 'self' parameter and added 'config' parameter
#     import logging
#     from pathlib import Path
#     from typing import Dict
    
#     logger = logging.getLogger(__name__)
#     logger.info("    Creating matplotlib fallback synteny plots...")
    
#     results = {}
    
#     for pair_name, pair_data in all_results.items():
#         if 'full_results' not in pair_data:
#             continue
            
#         try:
#             species1, species2 = pair_data['species_pair']
            
#             # FIXED: Call standalone function instead of self.method
#             plot_file = create_single_fallback_plot.nope(
#                 pair_data['ortholog_df'], 
#                 pair_data['inversion_df'],
#                 species1, species2, 
#                 output_dir,
#                 config  # FIXED: Pass config parameter
#             )
            
#             if plot_file:
#                 results[pair_name] = plot_file
#                 logger.info(f"    ✅ Fallback plot: {pair_name}")
                
#         except Exception as e:
#             logger.error(f"    ❌ Fallback plot failed for {pair_name}: {e}")
    
#     return results

# def create_single_fallback_plot(ortholog_df: pd.DataFrame, inversion_df: pd.DataFrame,
#                             species1: str, species2: str, output_dir: Path, config: Dict) -> Optional[Path]:
#     """Create a single matplotlib synteny plot with curved connections"""
    
#     # FIXED: Converted from class method to standalone function - removed 'self' parameter and added 'config' parameter
#     import matplotlib.pyplot as plt
#     import matplotlib.cm as cm
#     from matplotlib.colors import Normalize
#     import numpy as np
#     import pandas as pd
#     from pathlib import Path
#     from typing import Optional, Dict
    
#     if ortholog_df.empty:
#         print(f"    No ortholog data for {species1} vs {species2}")
#         return None
    
#     try:
#         print(f"    Creating matplotlib plot for {species1} vs {species2}")
#         fig, ax = plt.subplots(figsize=(14, 10))
        
#         # Use correct column names directly
#         chr1_list = sorted(ortholog_df['chr1'].unique())
#         chr2_list = sorted(ortholog_df['chr2'].unique())
        
#         print(f"    Chromosomes: {len(chr1_list)} vs {len(chr2_list)}")
        
#         # Create chromosome positions
#         chr1_positions = {chr_name: i for i, chr_name in enumerate(chr1_list)}
#         chr2_positions = {chr_name: i for i, chr_name in enumerate(chr2_list)}
        
#         y1_base = 0.7
#         y2_base = 0.3
        
#         # Plot chromosome backbones
#         for i, chr_name in enumerate(chr1_list):
#             ax.plot([0, 1], [y1_base + i*0.05, y1_base + i*0.05], 'k-', linewidth=3, alpha=0.7)
#             display_name = str(chr_name)[:10] + "..." if len(str(chr_name)) > 10 else str(chr_name)
#             ax.text(-0.05, y1_base + i*0.05, display_name, ha='right', va='center', fontsize=8)
        
#         for i, chr_name in enumerate(chr2_list):
#             ax.plot([0, 1], [y2_base - i*0.05, y2_base - i*0.05], 'k-', linewidth=3, alpha=0.7)
#             display_name = str(chr_name)[:10] + "..." if len(str(chr_name)) > 10 else str(chr_name)
#             ax.text(-0.05, y2_base - i*0.05, display_name, ha='right', va='center', fontsize=8)
        
#         # Plot connections (limit to avoid overcrowding)
#         connections_plotted = 0
#         max_connections = min(200, len(ortholog_df))  # Limit for readability
        
#         for _, row in ortholog_df.head(max_connections).iterrows():
#             try:
#                 chr1_idx = chr1_positions[row['chr1']]
#                 chr2_idx = chr2_positions[row['chr2']]
                
#                 y1 = y1_base + chr1_idx * 0.05
#                 y2 = y2_base - chr2_idx * 0.05
                
#                 # Simple position mapping
#                 x1 = 0.1 + 0.8 * (connections_plotted / max_connections)
#                 x2 = 0.1 + 0.8 * (connections_plotted / max_connections)
                
#                 # FIXED: Calculate similarity from BUSCO data instead of expecting 'similarity' column
#                 if 'similarity' in row:
#                     similarity = row['similarity']
#                 else:
#                     # Calculate similarity based on strand consistency and gene length ratio
#                     strand_match = 1.0 if row['strand1'] == row['strand2'] else 0.5
#                     length1 = row['end1'] - row['start1']
#                     length2 = row['end2'] - row['start2']
#                     length_ratio = min(length1, length2) / max(length1, length2) if max(length1, length2) > 0 else 1.0
#                     similarity = (strand_match + length_ratio) / 2.0
                
#                 # Color by similarity
#                 color = cm.get_cmap('viridis')(similarity)
#                 alpha = 0.6
                
#                 # Create curved connection
#                 x_curve = np.linspace(x1, x2, 20)
#                 y_curve = []
                
#                 for x in x_curve:
#                     t = (x - x1) / (x2 - x1) if x2 != x1 else 0
#                     y = y1 * (1 - t) + y2 * t + 0.1 * np.sin(np.pi * t)
#                     y_curve.append(y)
                
#                 ax.plot(x_curve, y_curve, color=color, alpha=alpha, linewidth=1)
#                 connections_plotted += 1
                
#             except (KeyError, ValueError) as e:
#                 continue
        
#         print(f"    Plotted {connections_plotted} connections")
        
#         # Styling
#         ax.set_xlim(-0.2, 1.1)
#         ax.set_ylim(min(y2_base - len(chr2_list)*0.05, y1_base - 0.1), 
#                 max(y1_base + len(chr1_list)*0.05, y2_base + 0.1))
        
#         ax.set_title(f'Synteny Plot: {species1} vs {species2}', fontsize=16, fontweight='bold')
#         ax.text(0.5, y1_base + len(chr1_list)*0.05 + 0.05, species1, 
#             ha='center', va='bottom', fontsize=14, fontweight='bold')
#         ax.text(0.5, y2_base - len(chr2_list)*0.05 - 0.05, species2, 
#             ha='center', va='top', fontsize=14, fontweight='bold')
        
#         ax.axis('off')
        
#         # Add colorbar
#         sm = cm.ScalarMappable(cmap=cm.get_cmap('viridis'), norm=Normalize(vmin=0, vmax=1))
#         sm.set_array([])
#         cbar = plt.colorbar(sm, ax=ax, shrink=0.6, pad=0.02)
#         cbar.set_label('Similarity', rotation=270, labelpad=15)
        
#         plt.tight_layout()
        
#         # Save plot
#         plot_file = output_dir / f'matplotlib_synteny_{species1}_vs_{species2}.png'
#         plt.savefig(plot_file, dpi=300, bbox_inches='tight')
#         plt.close()
        
#         print(f"    ✅ Saved: {plot_file}")
#         return plot_file
        
#     except Exception as e:
#         print(f"    ❌ Plot creation failed: {e}")
#         import traceback
#         traceback.print_exc()
#         if 'fig' in locals():
#             plt.close()
#         return None

# def create_annotated_phylogeny(all_results: Dict, species_stats: Dict, 
#                                 output_dir: Path, config: Dict) -> Dict:
#     """Create annotated phylogenetic tree from Diptera tree"""
    
#     # FIXED: Converted from class method to standalone function - removed 'self' parameter and added 'config' parameter
#     import logging
#     from pathlib import Path
#     from typing import Dict
    
#     logger = logging.getLogger(__name__)
#     logger.info("  🌳 Creating annotated phylogenetic tree...")
    
#     tree_dir = output_dir / 'annotated_trees'
#     tree_dir.mkdir(exist_ok=True)
    
#     # FIXED: Use config parameter instead of self.config
#     tree_config = config.get('tree_annotation', {})
#     source_tree_path = tree_config.get('source_tree_path')
    
#     if not source_tree_path or not Path(source_tree_path).exists():
#         logger.error(f"Source tree not found: {source_tree_path}")
#         return {}
    
#     try:
#         # Load and prune tree
#         target_species = list(species_stats.keys())
        
#         # FIXED: Call standalone helper function instead of self.method
#         pruned_tree = _prune_diptera_tree(source_tree_path, target_species, config)
        
#         if not pruned_tree:
#             logger.error("Failed to prune tree")
#             return {}
        
#         # Calculate inversion annotations
#         # FIXED: Call standalone helper function instead of self.method
#         inversion_annotations = _calculate_inversion_annotations(all_results, species_stats, config)
        
#         # Annotate tree with inversion data
#         # FIXED: Call standalone helper function instead of self.method
#         annotated_tree = _annotate_tree_with_inversions(pruned_tree, inversion_annotations, config)
        
#         # Create visualisations
#         results = {}
        
#         # Save annotated tree
#         tree_file = tree_dir / 'annotated_bibionidae_tree.newick'
        
#         # FIXED: Check ETE3_AVAILABLE as standalone variable or import check
#         try:
#             from ete3 import Tree
#             ETE3_AVAILABLE = True
#         except ImportError:
#             ETE3_AVAILABLE = False
            
#         if ETE3_AVAILABLE and annotated_tree:
#             annotated_tree.write(outfile=str(tree_file))
#             results['newick'] = tree_file
        
#         # Create tree plot
#         plot_file = tree_dir / 'annotated_tree_plot.png'
#         # FIXED: Call standalone function instead of self.method
#         create_tree_plot(annotated_tree, plot_file, inversion_annotations, config)
#         results['plot'] = plot_file
        
#         # Create tree heatmap
#         heatmap_file = tree_dir / 'tree_inversion_heatmap.png'
#         # FIXED: Call standalone function instead of self.method
#         create_tree_heatmap(inversion_annotations, heatmap_file, config)
#         results['heatmap'] = heatmap_file
        
#         logger.info(f"  ✅ Created annotated tree: {len(results)} outputs")
#         return results
        
#     except Exception as e:
#         logger.error(f"Tree annotation failed: {e}")
#         import traceback
#         traceback.print_exc()
#         return {}

# def _prune_diptera_tree(tree_path: str, target_species: List[str], config: Dict) -> Optional['Tree']:
#     """Prune large Diptera tree to target species"""
    
#     # FIXED: Converted from class method to standalone function - removed 'self' parameter and added 'config' parameter
#     import logging
#     from typing import List, Optional
    
#     logger = logging.getLogger(__name__)
    
#     # FIXED: Check ETE3 availability as import check instead of class variable
#     try:
#         from ete3 import Tree
#         ETE3_AVAILABLE = True
#     except ImportError:
#         ETE3_AVAILABLE = False
    
#     if not ETE3_AVAILABLE:
#         logger.warning("ete3 not available - creating simple tree structure")
#         # FIXED: Call standalone function instead of self.method
#         return create_simple_tree.nope(target_species, config)
    
#     try:
#         # Load tree
#         tree = Tree(tree_path)
        
#         # Find target species in tree
#         found_species = {}
#         for species in target_species:
#             # Try different name formats
#             possible_names = [
#                 species,
#                 species.replace('_', ' '),
#                 ' '.join(species.split('_')[:2])  # Genus species format
#             ]
            
#             for name in possible_names:
#                 nodes = tree.search_nodes(name=name)
#                 if nodes:
#                     found_species[species] = nodes[0]
#                     break
        
#         if len(found_species) < 2:
#             logger.warning(f"Not enough species found in tree: {found_species.keys()}")
#             logger.info("Creating simple tree structure")
#             # FIXED: Call standalone function instead of self.method
#             return create_simple_tree.nope(target_species, config)
        
#         logger.info(f"Found {len(found_species)} species in tree: {list(found_species.keys())}")
        
#         # Get common ancestor and prune
#         common_ancestor = tree.get_common_ancestor(list(found_species.values()))
#         pruned_tree = common_ancestor.copy()
        
#         # Keep only target species
#         target_nodes = [found_species[sp] for sp in found_species.keys()]
#         pruned_tree.prune(target_nodes, preserve_branch_length=True)
        
#         return pruned_tree
        
#     except Exception as e:
#         logger.error(f"Tree pruning failed: {e}")
#         # FIXED: Call standalone function instead of self.method
#         return create_simple_tree.nope(target_species, config)

# def create_simple_tree(species_list: List[str], config: Dict) -> Optional['Tree']:
#     """Create simple tree structure if ete3 not available or pruning fails"""
    
#     logger = logging.getLogger(__name__)
    
#     # FIXED: Check ETE3 availability as import check instead of class variable
#     try:
#         from ete3 import Tree
#         ETE3_AVAILABLE = True
#     except ImportError:
#         ETE3_AVAILABLE = False
    
#     if not ETE3_AVAILABLE:
#         logger.info("Creating matplotlib-based tree visualisation")
#         return None
    
#     try:
#         # Create simple balanced tree
#         if len(species_list) == 4:
#             tree_str = f"(({species_list[0]}:0.1,{species_list[1]}:0.1):0.1,({species_list[2]}:0.1,{species_list[3]}:0.1):0.1);"
#         elif len(species_list) == 3:
#             tree_str = f"(({species_list[0]}:0.1,{species_list[1]}:0.1):0.1,{species_list[2]}:0.1);"
#         elif len(species_list) == 2:
#             tree_str = f"({species_list[0]}:0.1,{species_list[1]}:0.1);"
#         else:
#             # For more species, create a simple star topology
#             species_with_branch = [f"{sp}:0.1" for sp in species_list]
#             tree_str = f"({','.join(species_with_branch)});"
        
#         tree = Tree(tree_str)
#         logger.info(f"Created simple tree for {len(species_list)} species")
#         return tree
        
#     except Exception as e:
#         logger.error(f"Simple tree creation failed: {e}")
#         return None

# def _calculate_inversion_annotations(all_results: Dict, species_stats: Dict, config: Dict) -> Dict:
#     """Calculate inversion metrics for tree annotation"""
    
#     # FIXED: Converted from class method to standalone function - removed 'self' parameter and added 'config' parameter
#     from typing import Dict
    
#     inversion_data = {}
    
#     for species_name, stats in species_stats.items():
#         # FIXED: Handle different possible data structures for genome_size
#         try:
#             genome_size = stats['quality']['metrics'].get('total_length', 1000000)
#         except (KeyError, TypeError):
#             # Fallback if stats structure is different
#             genome_size = stats.get('genome_size', 1000000)
        
#         # Collect all inversions involving this species
#         species_inversions = []
#         for pair_name, pair_data in all_results.items():
#             if 'full_results' in pair_data and species_name in pair_data['species_pair']:
#                 inv_df = pair_data['inversion_df']
#                 if not inv_df.empty:
#                     species_inversions.extend(inv_df.to_dict('records'))
        
#         # Calculate metrics
#         total_inversions = len(species_inversions)
#         rate_per_mb = total_inversions / (genome_size / 1_000_000) if genome_size > 0 else 0
        
#         # FIXED: Handle different possible data structures for quality_score
#         try:
#             quality_score = stats['quality']['quality_score']
#         except (KeyError, TypeError):
#             quality_score = stats.get('quality_score', 1.0)
        
#         inversion_data[species_name] = {
#             'total_inversions': total_inversions,
#             'rate_per_mb': rate_per_mb,
#             'genome_size': genome_size,
#             'quality_score': quality_score
#         }
    
#     # Calculate normalized scores
#     if inversion_data:
#         max_rate = max(data['rate_per_mb'] for data in inversion_data.values())
#         for species_name in inversion_data:
#             if max_rate > 0:
#                 inversion_data[species_name]['normalized_score'] = inversion_data[species_name]['rate_per_mb'] / max_rate
#             else:
#                 inversion_data[species_name]['normalized_score'] = 0
    
#     return inversion_data

# def _annotate_tree_with_inversions(tree: 'Tree', inversion_data: Dict, config: Dict) -> 'Tree':
#     """Annotate tree nodes with inversion data"""
    
#     # FIXED: Converted from class method to standalone function - removed 'self' parameter and added 'config' parameter
#     import logging
#     import numpy as np
#     from typing import Dict
    
#     logger = logging.getLogger(__name__)
    
#     # FIXED: Check ETE3 availability as import check
#     try:
#         from ete3 import Tree
#         ETE3_AVAILABLE = True
#     except ImportError:
#         ETE3_AVAILABLE = False
    
#     if not ETE3_AVAILABLE or not tree:
#         return tree
    
#     try:
#         # Annotate leaf nodes
#         for leaf in tree.get_leaves():
#             species_name = leaf.name
#             if species_name in inversion_data:
#                 data = inversion_data[species_name]
#                 leaf.add_features(
#                     inversion_count=data['total_inversions'],
#                     inversion_rate=data['rate_per_mb'],
#                     normalized_score=data['normalized_score'],
#                     genome_size=data['genome_size']
#                 )
        
#         # Annotate internal nodes (ancestral state reconstruction)
#         for node in tree.traverse():
#             if not node.is_leaf():
#                 # Calculate average metrics for this clade
#                 leaves = node.get_leaves()
#                 if leaves:
#                     avg_rate = np.mean([getattr(leaf, 'inversion_rate', 0) for leaf in leaves])
#                     total_count = sum([getattr(leaf, 'inversion_count', 0) for leaf in leaves])
#                     avg_normalized = np.mean([getattr(leaf, 'normalized_score', 0) for leaf in leaves])
                    
#                     node.add_features(
#                         inversion_count=total_count,
#                         inversion_rate=avg_rate,
#                         normalized_score=avg_normalized
#                     )
        
#         return tree
        
#     except Exception as e:
#         logger.error(f"Tree annotation failed: {e}")
#         return tree

# def create_tree_plot(tree: 'Tree', output_file: Path, inversion_data: Dict, config: Dict):
#     """Create publication-quality tree plot with inversion annotations"""
    
#     # FIXED: Converted from class method to standalone function - removed 'self' parameter and added 'config' parameter
#     import logging
#     from pathlib import Path
#     from typing import Dict
    
#     logger = logging.getLogger(__name__)
    
#     try:
#         # FIXED: Check ETE3 availability
#         try:
#             from ete3 import Tree
#             ETE3_AVAILABLE = True
#         except ImportError:
#             ETE3_AVAILABLE = False
            
#         if ETE3_AVAILABLE and tree:
#             # Use ete3 for tree plotting
#             # FIXED: Call standalone function instead of self.method
#             create_ete3_tree_plot(tree, output_file, inversion_data, config)
#         else:
#             # Fallback to matplotlib
#             # FIXED: Call standalone function instead of self.method
#             create_matplotlib_tree_plot.nope(inversion_data, output_file, config)
            
#     except Exception as e:
#         logger.error(f"Tree plot creation failed: {e}")
#         # Create simple fallback
#         # FIXED: Call standalone function instead of self.method
#         create_matplotlib_tree_plot.nope(inversion_data, output_file, config)

# def create_ete3_tree_plot(tree: 'Tree', output_file: Path, inversion_data: Dict, config: Dict):
#     """Create tree plot using ete3 with better error handling"""
    
#     # FIXED: Converted from class method to standalone function - removed 'self' parameter and added 'config' parameter
#     import logging
#     from pathlib import Path
#     from typing import Dict
    
#     logger = logging.getLogger(__name__)
    
#     try:
#         from ete3 import TreeStyle, NodeStyle, AttrFace
#     except ImportError as e:
#         logger.error(f"Cannot import ete3 components: {e}")
#         return False

#     try:
#         # Create tree style
#         ts = TreeStyle()
#         ts.show_leaf_name = True
#         ts.show_branch_length = True
#         ts.show_branch_support = True
#         ts.mode = "r"  # rectangular
#         ts.scale = 200
        
#         # Configure tree style
#         ts.branch_vertical_margin = 10
#         ts.scale = 120
        
#         # Color nodes based on inversion rate
#         for node in tree.traverse():
#             ns = NodeStyle()
            
#             if node.is_leaf():
#                 # Color leaf nodes by inversion rate
#                 if hasattr(node, 'normalized_score'):
#                     score = node.normalized_score
#                     color_intensity = int(255 * (1 - score))  # Higher score = redder
#                     ns.bgcolor = f"rgb(255,{color_intensity},{color_intensity})"
#                     ns.size = 10
#                 else:
#                     ns.bgcolor = "lightblue"
#                     ns.size = 8
                
#                 # Add inversion count as text
#                 if hasattr(node, 'inversion_count'):
#                     count_face = AttrFace("inversion_count", fsize=8)
#                     node.add_face(count_face, column=1, position="branch-right")
#             else:
#                 # Internal nodes
#                 ns.size = 5
#                 ns.shape = "square"
#                 if hasattr(node, 'normalized_score'):
#                     score = node.normalized_score
#                     color_intensity = int(255 * (1 - score))
#                     ns.bgcolor = f"rgb(255,{color_intensity},{color_intensity})"
#                 else:
#                     ns.bgcolor = "gray"
            
#             node.set_style(ns)
        
#         # Render tree
#         tree.render(str(output_file), tree_style=ts, dpi=300)
#         logger.info(f"    ✅ ETE3 tree plot created: {output_file}")
#         return True
        
#     except Exception as e:
#         logger.error(f"ETE3 tree plot creation failed: {e}")
#         return False
    
# def create_matplotlib_tree_plot(inversion_data: Dict, output_file: Path, config: Dict):
#     """Create simple tree plot using matplotlib with proper linkage"""
    
#     # FIXED: Converted from class method to standalone function - removed 'self' parameter and added 'config' parameter
#     import matplotlib.pyplot as plt
#     import matplotlib.cm as cm
#     from matplotlib.colors import Normalize
#     import numpy as np
#     import logging
#     from pathlib import Path
#     from typing import Dict
    
#     logger = logging.getLogger(__name__)
    
#     try:
#         from scipy.cluster.hierarchy import dendrogram, linkage
#         from scipy.spatial.distance import pdist
        
#         fig, ax = plt.subplots(figsize=(12, 8))
        
#         species_names = list(inversion_data.keys())
#         n_species = len(species_names)
        
#         if n_species < 2:
#             ax.text(0.5, 0.5, "Not enough species for tree", ha='center', va='center')
#             plt.savefig(output_file, dpi=300, bbox_inches='tight')
#             plt.close()
#             return
        
#         # Create distance matrix based on inversion rates
#         rates = [inversion_data[sp]['rate_per_mb'] for sp in species_names]
        
#         if n_species == 2:
#             # Special case for 2 species
#             distance = abs(rates[0] - rates[1]) if rates[0] != rates[1] else 0.1
#             linkage_matrix = np.array([[0, 1, distance, 2]])
#         else:
#             # For 3+ species, create proper distance matrix
#             rate_matrix = np.array(rates).reshape(-1, 1)
#             distances = pdist(rate_matrix, metric='euclidean')
#             linkage_matrix = linkage(distances, method='average')  # Use 'average' instead of 'ward'
        
#         # Create dendrogram
#         dendro = dendrogram(linkage_matrix, labels=species_names, ax=ax, orientation='top')
        
#         # Color-code by inversion rates
#         max_rate = max(rates) if rates else 1
#         for i, species in enumerate(species_names):
#             rate = inversion_data[species]['rate_per_mb']
#             normalized_rate = rate / max_rate if max_rate > 0 else 0
#             color = cm.get_cmap('Reds')(normalized_rate)
            
#             # Find the corresponding x position in the dendrogram
#             if i < len(dendro['icoord']):
#                 x_pos = (dendro['icoord'][i][1] + dendro['icoord'][i][2]) / 2
#                 ax.text(x_pos, -0.1, f"{rate:.2f}", 
#                     rotation=45, ha='right', va='top', color=color, fontweight='bold')
        
#         ax.set_title('Bibionidae Phylogeny with Inversion Rates', fontsize=14, fontweight='bold')
#         ax.set_ylabel('Distance')
#         ax.set_xlabel('Species')
        
#         # Add colorbar
#         sm = cm.ScalarMappable(cmap='Reds', norm=Normalize(vmin=0, vmax=max_rate))
#         sm.set_array([])
#         cbar = plt.colorbar(sm, ax=ax, shrink=0.6)
#         cbar.set_label('Inversion Rate (per Mb)', rotation=270, labelpad=15)
        
#         plt.tight_layout()
#         plt.savefig(output_file, dpi=300, bbox_inches='tight')
#         plt.close()
        
#         logger.info(f"    ✅ Matplotlib tree plot created: {output_file}")
#         return True
        
#     except Exception as e:
#         logger.error(f"Matplotlib tree plot failed: {e}")
#         # Create simple bar plot fallback
#         fig, ax = plt.subplots(figsize=(10, 6))
#         species_names = list(inversion_data.keys())
#         rates = [inversion_data[sp]['rate_per_mb'] for sp in species_names]
        
#         max_rate = max(rates) if rates else 1
#         colors = [cm.get_cmap('Reds')(r/max_rate) for r in rates]
#         bars = ax.bar(species_names, rates, color=colors)
        
#         ax.set_title('Inversion Rates by Species', fontsize=14, fontweight='bold')
#         ax.set_ylabel('Inversions per Mb')
#         ax.set_xlabel('Species')
#         plt.xticks(rotation=45)
#         plt.tight_layout()
#         plt.savefig(output_file, dpi=300, bbox_inches='tight')
#         plt.close()
#         return True

# def create_tree_heatmap(inversion_data: Dict, output_file: Path, config: Dict):
#     """Create heatmap showing inversion metrics across species"""
    
#     # FIXED: Converted from class method to standalone function - removed 'self' parameter and added 'config' parameter
#     import matplotlib.pyplot as plt
#     import pandas as pd
#     import numpy as np
#     import logging
#     from pathlib import Path
#     from typing import Dict
    
#     logger = logging.getLogger(__name__)
    
#     try:
#         # Try to import seaborn, fallback to matplotlib if not available
#         try:
#             import seaborn as sns
#             SEABORN_AVAILABLE = True
#         except ImportError:
#             SEABORN_AVAILABLE = False
#             logger.warning("Seaborn not available, using matplotlib heatmap")
        
#         # Prepare data for heatmap
#         species_names = list(inversion_data.keys())
#         metrics = ['total_inversions', 'rate_per_mb', 'normalized_score', 'genome_size']
        
#         heatmap_data = []
#         for metric in metrics:
#             row = [inversion_data[sp].get(metric, 0) for sp in species_names]
#             # Normalize each metric to 0-1 scale
#             max_val = max(row) if max(row) > 0 else 1
#             normalized_row = [val / max_val for val in row]
#             heatmap_data.append(normalized_row)
        
#         heatmap_df = pd.DataFrame(heatmap_data, 
#                                 index=['Total Inversions', 'Rate per Mb', 'Normalized Score', 'Genome Size'],
#                                 columns=species_names)
        
#         # Create heatmap
#         fig, ax = plt.subplots(figsize=(10, 6))
        
#         if SEABORN_AVAILABLE:
#             # Use seaborn if available
#             sns.heatmap(heatmap_df, annot=True, fmt='.2f', cmap='RdYlBu_r', 
#                         cbar_kws={'label': 'Normalized Value'}, ax=ax)
#         else:
#             # FIXED: Fallback matplotlib heatmap if seaborn not available
#             im = ax.imshow(heatmap_data, cmap='RdYlBu_r', aspect='auto')
            
#             # Add colorbar
#             cbar = plt.colorbar(im, ax=ax)
#             cbar.set_label('Normalized Value')
            
#             # Add annotations
#             for i in range(len(metrics)):
#                 for j in range(len(species_names)):
#                     text = ax.text(j, i, f'{heatmap_data[i][j]:.2f}',
#                                  ha="center", va="center", color="black")
            
#             # Set ticks and labels
#             ax.set_xticks(range(len(species_names)))
#             ax.set_xticklabels(species_names)
#             ax.set_yticks(range(len(metrics)))
#             ax.set_yticklabels(['Total Inversions', 'Rate per Mb', 'Normalized Score', 'Genome Size'])
        
#         ax.set_title('Inversion Metrics Heatmap', fontsize=14, fontweight='bold')
#         ax.set_xlabel('Species')
#         ax.set_ylabel('Metrics')
        
#         plt.tight_layout()
#         plt.savefig(output_file, dpi=300, bbox_inches='tight')
#         plt.close()
        
#         logger.info(f"    ✅ Tree heatmap created: {output_file}")
        
#     except Exception as e:
#         logger.error(f"Tree heatmap creation failed: {e}")
    
# def create_busco_phylogenetic_tree(all_results: Dict, species_stats: Dict, output_dir: Path, config: Dict) -> Dict:
#     """Create phylogenetic tree from existing Newick file with configurable node annotations"""
    
#     # FIXED: Converted from class method to standalone function - removed 'self' parameter and added 'config' parameter
#     import logging
#     from pathlib import Path
#     from typing import Dict
    
#     logger = logging.getLogger(__name__)
#     logger.info("  🌳 Creating BUSCO phylogenetic tree from existing file...")
    
#     # FIXED: Use config parameter instead of self.config
#     tree_config = config.get('tree_annotation', {})
#     source_tree = tree_config.get('source_tree_path', 'diptera_clean_20species.newick')
    
#     if not Path(source_tree).exists():
#         logger.warning(f"Source tree file not found: {source_tree}")
#         return {}
    
#     try:
#         from ete3 import Tree
        
#         # Load the tree
#         tree = Tree(source_tree)
#         logger.info(f"    • Loaded tree with {len(tree)} nodes")
        
#         # Get species names
#         species_names = list(species_stats.keys())
#         logger.info(f"    • Target species: {species_names}")
        
#         # Prune tree to target species (if enabled)
#         if tree_config.get('prune_to_target_species', True):
#             # FIXED: Call standalone function instead of self.method
#             tree = prune_tree_to_species(tree, species_names, config)
#             if tree is None:
#                 logger.warning("Tree pruning failed")
#                 return {}
        
#         # Calculate metrics for node annotation
#         # FIXED: Call standalone function instead of self.method
#         node_metrics = calculate_tree_node_metrics(all_results, species_stats, config)
        
#         # Annotate tree with metrics
#         # FIXED: Call standalone function instead of self.method
#         annotated_tree = annotate_tree_nodes(tree, node_metrics, config)
        
#         # Create tree plots
#         tree_dir = output_dir / 'busco_phylogenetic_trees'
#         tree_dir.mkdir(exist_ok=True)
        
#         results = {}
        
#         # Save annotated tree
#         tree_file = tree_dir / 'busco_phylogenetic_tree.newick'
#         annotated_tree.write(format=1, outfile=str(tree_file))
#         results['newick'] = tree_file
        
#         # Create tree plot
#         plot_file = tree_dir / 'busco_phylogenetic_tree.png'
#         # FIXED: Call standalone function instead of self.method
#         create_annotated_tree_plot(annotated_tree, plot_file, node_metrics, config)
#         results['plot'] = plot_file
        
#         logger.info(f"    ✅ BUSCO phylogenetic tree created: {len(results)} outputs")
#         return results
        
#     except ImportError:
#         logger.error("ete3 required for phylogenetic tree manipulation")
#         return {}
#     except Exception as e:
#         logger.error(f"BUSCO phylogenetic tree creation failed: {e}")
#         return {}

# def calculate_tree_node_metrics(all_results: Dict, species_stats: Dict, config: Dict) -> Dict:
#     """Calculate metrics for tree node annotation from config"""
    
#     # FIXED: Converted from class method to standalone function - removed 'self' parameter and added 'config' parameter
#     from typing import Dict
    
#     # FIXED: Use config parameter instead of self.config
#     tree_config = config.get('tree_annotation', {})
#     metrics_config = tree_config.get('annotation_metrics', {})
    
#     node_metrics = {}
    
#     for species_name, stats in species_stats.items():
#         metrics = {}
        
#         # Default metric: inversion rate per MB
#         if metrics_config.get('inversion_rate_per_mb', True):
#             # FIXED: Handle different possible data structures for genome_size
#             try:
#                 genome_size = stats['quality']['metrics'].get('total_length', 1000000)
#             except (KeyError, TypeError):
#                 genome_size = stats.get('genome_size', 1000000)
                
#             species_inversions = sum(1 for pair_results in all_results.values() 
#                                 if 'full_results' in pair_results and 
#                                 species_name in pair_results['species_pair'] and
#                                 len(pair_results['inversion_df']) > 0)
#             metrics['inversion_rate_per_mb'] = species_inversions / (genome_size / 1_000_000) if genome_size > 0 else 0
        
#         # Inversion count
#         if metrics_config.get('inversion_count', True):
#             species_inversions = []
#             for pair_results in all_results.values():
#                 if 'full_results' in pair_results and species_name in pair_results['species_pair']:
#                     species_inversions.extend(pair_results['inversion_df'].to_dict('records'))
#             metrics['inversion_count'] = len(species_inversions)
        
#         # Normalized inversion score
#         if metrics_config.get('normalized_inversion_score', True):
#             if 'inversion_rate_per_mb' in metrics:
#                 all_rates = [node_metrics.get(sp, {}).get('inversion_rate_per_mb', 0) 
#                         for sp in species_stats.keys()]
#                 max_rate = max(all_rates + [metrics['inversion_rate_per_mb']])
#                 metrics['normalized_score'] = metrics['inversion_rate_per_mb'] / max_rate if max_rate > 0 else 0
        
#         # Assembly quality
#         if metrics_config.get('assembly_quality', False):
#             # FIXED: Handle different possible data structures for quality_score
#             try:
#                 metrics['quality_score'] = stats['quality'].get('quality_score', 0.5)
#             except (KeyError, TypeError):
#                 metrics['quality_score'] = stats.get('quality_score', 0.5)
        
#         # Genome size
#         if metrics_config.get('genome_size', False):
#             # FIXED: Handle different possible data structures for genome size
#             try:
#                 metrics['genome_size_mb'] = stats['quality']['metrics'].get('total_length', 0) / 1_000_000
#             except (KeyError, TypeError):
#                 metrics['genome_size_mb'] = stats.get('genome_size', 0) / 1_000_000
        
#         node_metrics[species_name] = metrics
    
#     return node_metrics


# def prune_tree_to_species(tree: 'Tree', target_species: List[str], config: Dict) -> Optional['Tree']:
#     """Prune tree to target species"""
    
#     # FIXED: Converted from class method to standalone function - removed 'self' parameter and added 'config' parameter
#     import logging
#     from typing import List, Optional
    
#     logger = logging.getLogger(__name__)
    
#     try:
#         # Get all leaf names
#         leaf_names = [leaf.name for leaf in tree.get_leaves()]
        
#         # Find matches (allowing partial matches)
#         species_in_tree = []
#         for species in target_species:
#             matches = [leaf for leaf in leaf_names if species in leaf or leaf in species]
#             if matches:
#                 species_in_tree.append(matches[0])  # Take first match
#             else:
#                 logger.warning(f"Species {species} not found in tree")
        
#         if len(species_in_tree) < 2:
#             logger.error(f"Too few species found in tree: {species_in_tree}")
#             return None
        
#         # Prune tree
#         tree.prune(species_in_tree)
#         logger.info(f"    • Pruned tree to {len(species_in_tree)} species: {species_in_tree}")
        
#         return tree
        
#     except Exception as e:
#         logger.error(f"Tree pruning failed: {e}")
#         return None
    

# def annotate_tree_nodes(tree: 'Tree', node_metrics: Dict, config: Dict) -> 'Tree':
#     """Annotate tree nodes with calculated metrics"""
    
#     # FIXED: Converted from class method to standalone function - removed 'self' parameter and added 'config' parameter
#     from typing import Dict
    
#     for leaf in tree.get_leaves():
#         leaf_name = leaf.name
        
#         # Find matching species (allowing partial matches)
#         matching_species = None
#         for species in node_metrics.keys():
#             if species in leaf_name or leaf_name in species:
#                 matching_species = species
#                 break
        
#         if matching_species and matching_species in node_metrics:
#             metrics = node_metrics[matching_species]
            
#             # Add metrics as node features
#             for metric_name, metric_value in metrics.items():
#                 setattr(leaf, metric_name, metric_value)
    
#     return tree

# def create_annotated_tree_plot(tree, output_file, node_metrics, config: Dict):
#     """Create tree plot using ete3 render without GUI components"""
    
#     # FIXED: Converted from class method to standalone function - removed 'self' parameter and added 'config' parameter
#     import logging
#     from pathlib import Path
#     from typing import Dict
    
#     logger = logging.getLogger(__name__)
    
#     try:
#         # Use basic ete3 render - NO GUI components
#         tree.render(str(output_file), w=800, h=600, dpi=300)
#         logger.info(f" • BUSCO tree rendered: {output_file}")
        
#     except Exception as e:
#         logger.error(f"ete3 render failed: {e}, falling back to matplotlib")
#         # Fallback to matplotlib
#         import matplotlib.pyplot as plt
#         import numpy as np
        
#         fig, ax = plt.subplots(1, 1, figsize=(12, 8))
        
#         leaves = tree.get_leaves()
#         species_names = [leaf.name.replace('_', ' ') for leaf in leaves]
        
#         for i, name in enumerate(species_names):
#             ax.text(1.0, i, name, ha='left', va='center', fontsize=11, weight='bold')
#             ax.plot([0.8, 1.0], [i, i], 'k-', linewidth=2)
            
#             # Add inversion count if available
#             inversions = getattr(leaves[i], 'inversions', 0)
#             ax.text(1.5, i, f"({inversions} inv)", ha='left', va='center', 
#                 fontsize=9, color='red')
        
#         ax.set_xlim(0, 2.0)
#         ax.set_ylim(-0.5, len(leaves) - 0.5)
#         ax.set_title('BUSCO Phylogenetic Tree', fontsize=14, weight='bold')
#         ax.axis('off')
        
#         plt.tight_layout()
#         plt.savefig(output_file, dpi=300, bbox_inches='tight')
#         plt.close()
        
#         logger.info(f" • Matplotlib fallback tree saved: {output_file}")
        
                
# def create_circular_synteny_plot(self,
#                             ortholog_df: pd.DataFrame,
#                             inversion_df: pd.DataFrame,
#                             species1: str,
#                             species2: str) -> Path:
#     """
#     Create circular synteny plot (Circos-style)
    
#     Args:
#         ortholog_df: Ortholog pairs DataFrame
#         inversion_df: Inversion events DataFrame
#         species1: First species name
#         species2: Second species name
        
#     Returns:
#         Path to generated circular plot
#     """
#     logger.info(f"Creating circular synteny plot for {species1} vs {species2}")
    
#     fig, ax = plt.subplots(figsize=(12, 12), subplot_kw=dict(projection='polar'))
    
#     # Get chromosome lists
#     chr1_list = sorted(ortholog_df['chr1'].unique())
#     chr2_list = sorted(ortholog_df['chr2'].unique())
    
#     # Create angular positions for chromosomes
#     n_chr1 = len(chr1_list)
#     n_chr2 = len(chr2_list)
    
#     # First species on top half, second species on bottom half
#     chr1_angles = np.linspace(0, np.pi, n_chr1)
#     chr2_angles = np.linspace(np.pi, 2*np.pi, n_chr2)
    
#     # Plot chromosome arcs
#     radius = 1.0
#     for i, chr_name in enumerate(chr1_list):
#         ax.plot([chr1_angles[i], chr1_angles[i]], [0.8, radius], 'k-', linewidth=3)
#         ax.text(chr1_angles[i], radius + 0.1, chr_name, ha='center', va='center')
    
#     for i, chr_name in enumerate(chr2_list):
#         ax.plot([chr2_angles[i], chr2_angles[i]], [0.8, radius], 'k-', linewidth=3)
#         ax.text(chr2_angles[i], radius + 0.1, chr_name, ha='center', va='center')
    
#     # Plot synteny connections
#     for _, ortholog in ortholog_df.iterrows():
#         chr1_idx = chr1_list.index(ortholog['chr1'])
#         chr2_idx = chr2_list.index(ortholog['chr2'])
        
#         angle1 = chr1_angles[chr1_idx]
#         angle2 = chr2_angles[chr2_idx]
        
#         # Determine color based on strand consistency
#         same_strand = ortholog['strand1'] == ortholog['strand2']
#         color = CONFIG['syri_colors']['syn'] if same_strand else CONFIG['syri_colors']['inv']
#         alpha = 0.1
        
#         # Draw connection arc
#         angles = np.linspace(angle1, angle2, 100)
#         radii = 0.7 * np.sin(np.pi * (angles - angle1) / (angle2 - angle1))
        
#         ax.plot(angles, radii, color=color, alpha=alpha, linewidth=0.5)
    
#     # Highlight inversions
#     for _, inversion in inversion_df.iterrows():
#         try:
#             chr1_idx = chr1_list.index(inversion['chr1'])
#             chr2_idx = chr2_list.index(inversion['chr2'])
            
#             angle1 = chr1_angles[chr1_idx]
#             angle2 = chr2_angles[chr2_idx]
            
#             # Draw thick inversion connection
#             angles = np.linspace(angle1, angle2, 100)
#             radii = 0.6 * np.sin(np.pi * (angles - angle1) / (angle2 - angle1))
            
#             ax.plot(angles, radii, color=CONFIG['syri_colors']['inv'], linewidth=2, alpha=0.8)
#         except (ValueError, KeyError):
#             continue
    
#     # Customize circular plot
#     ax.set_ylim(0, 1.2)
#     ax.set_title(f'Circular Synteny: {species1} vs {species2}', fontsize=14, fontweight='bold', pad=20)
#     ax.grid(False)
#     ax.set_rticks([])
#     ax.set_thetagrids([])
    
#     # Save plot
#     plot_file = self.output_dir / f'circular_synteny_{species1}_vs_{species2}.png'
#     plt.tight_layout()
#     plt.savefig(plot_file, dpi=300, bbox_inches='tight')
#     plt.close()
    
#     logger.info(f"Created circular synteny plot: {plot_file}")
#     return plot_file
    
# def create_chromosome_comparison_plot(self,
#                                     ortholog_df: pd.DataFrame,
#                                     inversion_df: pd.DataFrame,
#                                     species1: str,
#                                     species2: str) -> Path:
#     """
#     Create detailed chromosome-by-chromosome comparison plot
    
#     Args:
#         ortholog_df: Ortholog pairs DataFrame
#         inversion_df: Inversion events DataFrame
#         species1: First species name
#         species2: Second species name
        
#     Returns:
#         Path to generated plot
#     """
#     logger.info(f"Creating chromosome comparison plot for {species1} vs {species2}")
    
#     # Get unique chromosome pairs
#     chr_pairs = ortholog_df.groupby(['chr1', 'chr2']).size().reset_index(name='count')
#     chr_pairs = chr_pairs.sort_values('count', ascending=False)
    
#     n_pairs = min(len(chr_pairs), 9)  # Show top 9 pairs
    
#     fig, axes = plt.subplots(3, 3, figsize=(15, 15))
#     axes = axes.flatten()
    
#     for i, (_, pair) in enumerate(chr_pairs.head(n_pairs).iterrows()):
#         ax = axes[i]
        
#         chr1 = pair['chr1']
#         chr2 = pair['chr2']
        
#         # Get orthologs for this chromosome pair
#         pair_orthologs = ortholog_df[
#             (ortholog_df['chr1'] == chr1) & 
#             (ortholog_df['chr2'] == chr2)
#         ]
        
#         # Get inversions for this pair
#         pair_inversions = inversion_df[
#             (inversion_df['chr1'] == chr1) & 
#             (inversion_df['chr2'] == chr2)
#         ]
        
#         # Create dot plot for this chromosome pair
#         self.create_chromosome_dotplot(ax, pair_orthologs, pair_inversions, chr1, chr2)
        
#         ax.set_title(f'{chr1} vs {chr2}\n({len(pair_orthologs)} orthologs)', fontsize=10)
    
#     # Hide unused subplots
#     for i in range(n_pairs, len(axes)):
#         axes[i].set_visible(False)
    
#     plt.suptitle(f'Chromosome Comparisons: {species1} vs {species2}', fontsize=14, fontweight='bold')
#     plt.tight_layout()
    
#     # Save plot
#     plot_file = self.output_dir / f'chromosome_comparison_{species1}_vs_{species2}.png'
#     plt.savefig(plot_file, dpi=300, bbox_inches='tight')
#     plt.close()
    
#     logger.info(f"Created chromosome comparison plot: {plot_file}")
#     return plot_file

# # Helper methods
# def create_chromosome_positions(chr_list: List[str], 
#                                chromosome_lengths: Dict[str, int] = None,
#                                genome: str = 'first') -> Dict[str, float]:
#     """Create cumulative positions for chromosomes"""
#     positions = {}
#     current_pos = 0
    
#     for chr_name in chr_list:
#         positions[chr_name] = current_pos
        
#         # Use actual length if available, otherwise estimate
#         if chromosome_lengths and chr_name in chromosome_lengths:
#             chr_length = chromosome_lengths[chr_name] / 1_000_000  # Convert to Mb
#         else:
#             chr_length = 10  # Default 10 Mb spacing
        
#         current_pos += chr_length + 2  # Add 2 Mb gap between chromosomes
    
#     return positions

# def plot_chromosome_backbones(ax, chr1_positions: Dict, chr2_positions: Dict,
#                              species1: str, species2: str):
#     """Plot chromosome backbone representations"""
#     y1_base = len(chr1_positions) + 2
#     y2_base = 1
    
#     # Plot species 1 chromosomes (top)
#     for chr_name, x_pos in chr1_positions.items():
#         ax.plot([x_pos, x_pos + 8], [y1_base, y1_base], 'k-', linewidth=4)
#         ax.text(x_pos + 4, y1_base + 0.3, chr_name, ha='center', va='bottom', fontsize=8)
    
#     # Plot species 2 chromosomes (bottom)
#     for chr_name, x_pos in chr2_positions.items():
#         ax.plot([x_pos, x_pos + 8], [y2_base, y2_base], 'k-', linewidth=4)
#         ax.text(x_pos + 4, y2_base - 0.3, chr_name, ha='center', va='top', fontsize=8)
    
#     # Add species labels
#     ax.text(-2, y1_base, species1, ha='right', va='center', fontsize=12, fontweight='bold')
#     ax.text(-2, y2_base, species2, ha='right', va='center', fontsize=12, fontweight='bold')

# def plot_synteny_blocks(ax, synteny_df: pd.DataFrame, ortholog_df: pd.DataFrame,
#                        chr1_positions: Dict, chr2_positions: Dict):
#     """Plot synteny blocks as colored regions"""
#     y1_base = len(chr1_positions) + 2
#     y2_base = 1
    
#     for _, synteny in synteny_df.iterrows():
#         chr1 = synteny.get('chr1', '')
#         chr2 = synteny.get('chr2', '')
        
#         if chr1 in chr1_positions and chr2 in chr2_positions:
#             # Get block boundaries from orthologs
#             block_orthologs = ortholog_df[
#                 (ortholog_df['chr1'] == chr1) & 
#                 (ortholog_df['chr2'] == chr2)
#             ]
            
#             if len(block_orthologs) > 0:
#                 x1_start = chr1_positions[chr1] + block_orthologs['start1'].min() / 1_000_000
#                 x1_end = chr1_positions[chr1] + block_orthologs['end1'].max() / 1_000_000
#                 x2_start = chr2_positions[chr2] + block_orthologs['start2'].min() / 1_000_000
#                 x2_end = chr2_positions[chr2] + block_orthologs['end2'].max() / 1_000_000
                
#                 # Determine block color based on synteny type
#                 synteny_type = synteny.get('synteny_type', 'colinear')
#                 color = CONFIG['syri_colors']['inv'] if synteny_type == 'inverted' else CONFIG['syri_colors']['syn']
                
#                 # Draw synteny block regions
#                 rect1 = patches.Rectangle((x1_start, y1_base - 0.1), x1_end - x1_start, 0.2, 
#                                         facecolor=color, alpha=0.6, edgecolor='none')
#                 rect2 = patches.Rectangle((x2_start, y2_base - 0.1), x2_end - x2_start, 0.2,
#                                         facecolor=color, alpha=0.6, edgecolor='none')
                
#                 ax.add_patch(rect1)
#                 ax.add_patch(rect2)

# def plot_inversions(ax, inversion_df: pd.DataFrame, 
#                    chr1_positions: Dict, chr2_positions: Dict):
#     """Plot specific inversion events"""
#     y1_base = len(chr1_positions) + 2
#     y2_base = 1
    
#     for _, inversion in inversion_df.iterrows():
#         chr1 = inversion.get('chr1', '')
#         chr2 = inversion.get('chr2', '')
        
#         if chr1 in chr1_positions and chr2 in chr2_positions:
#             x1 = chr1_positions[chr1] + inversion.get('start1', 0) / 1_000_000
#             x2 = chr2_positions[chr2] + inversion.get('start2', 0) / 1_000_000
            
#             # Draw inversion connection with distinctive style
#             ax.plot([x1, x2], [y1_base, y2_base], 
#                     color=CONFIG['syri_colors']['inv'], linewidth=2, alpha=0.8, linestyle='--')
            
#             # Add inversion markers
#             ax.scatter([x1], [y1_base], color=CONFIG['syri_colors']['inv'], s=50, marker='v', zorder=5)
#             ax.scatter([x2], [y2_base], color=CONFIG['syri_colors']['inv'], s=50, marker='^', zorder=5)

# def plot_ortholog_connections(ax, ortholog_df: pd.DataFrame,
#                              chr1_positions: Dict, chr2_positions: Dict):
#     """Plot individual ortholog connections"""
#     y1_base = len(chr1_positions) + 2
#     y2_base = 1
    
#     # Sample orthologs to avoid overcrowding
#     if len(ortholog_df) > 1000:
#         sample_orthologs = ortholog_df.sample(n=1000, random_state=42)
#     else:
#         sample_orthologs = ortholog_df
    
#     lines = []
#     colors = []
    
#     for _, ortholog in sample_orthologs.iterrows():
#         chr1 = ortholog['chr1']
#         chr2 = ortholog['chr2']
        
#         if chr1 in chr1_positions and chr2 in chr2_positions:
#             x1 = chr1_positions[chr1] + ortholog['start1'] / 1_000_000
#             x2 = chr2_positions[chr2] + ortholog['start2'] / 1_000_000
            
#             lines.append([(x1, y1_base), (x2, y2_base)])
            
#             # Color by strand consistency
#             same_strand = ortholog['strand1'] == ortholog['strand2']
#             color = CONFIG['syri_colors']['syn'] if same_strand else CONFIG['syri_colors']['inv']
#             colors.append(color)
    
#     # Plot all connections at once for efficiency
#     lc = LineCollection(lines, colors=colors, alpha=0.3, linewidths=0.5)
#     ax.add_collection(lc)

# def add_syri_legend(ax):
#     """Add SyRI-style legend to plot"""
#     legend_elements = [
#         plt.Line2D([0], [0], color=CONFIG['syri_colors']['syn'], lw=2, label='Syntenic'),
#         plt.Line2D([0], [0], color=CONFIG['syri_colors']['inv'], lw=2, label='Inverted'),
#         plt.Line2D([0], [0], color=CONFIG['syri_colors']['inv'], lw=2, linestyle='--', label='Inversion Event')
#     ]
    
#     ax.legend(handles=legend_elements, loc='upper right', frameon=True, 
#               fancybox=True, shadow=True)

# def create_chromosome_dotplot(ax, orthologs: pd.DataFrame, inversions: pd.DataFrame,
#                              chr1: str, chr2: str):
#     """Create dot plot for chromosome pair comparison"""
#     if len(orthologs) == 0:
#         ax.text(0.5, 0.5, 'No orthologs', ha='center', va='center', transform=ax.transAxes)
#         return
    
#     # Plot orthologs as dots
#     same_strand = orthologs['strand1'] == orthologs['strand2']
    
#     # Syntenic orthologs
#     syn_orthologs = orthologs[same_strand]
#     if len(syn_orthologs) > 0:
#         ax.scatter(syn_orthologs['start1'], syn_orthologs['start2'],
#                    c=CONFIG['syri_colors']['syn'], alpha=0.6, s=10, label='Syntenic')
    
#     # Inverted orthologs
#     inv_orthologs = orthologs[~same_strand]
#     if len(inv_orthologs) > 0:
#         ax.scatter(inv_orthologs['start1'], inv_orthologs['start2'],
#                    c=CONFIG['syri_colors']['inv'], alpha=0.6, s=10, label='Inverted')
    
#     # Highlight specific inversions
#     if len(inversions) > 0:
#         ax.scatter(inversions['start1'], inversions['start2'],
#                    c=CONFIG['syri_colors']['inv'], s=50, marker='D', 
#                    edgecolors='black', linewidth=0.5, label='Inversion Event')
    
#     ax.set_xlabel(f'{chr1} position')
#     ax.set_ylabel(f'{chr2} position')
#     ax.legend()
    
#     # Add diagonal line for perfect synteny
#     if len(orthologs) > 0:
#         min_pos = min(orthologs['start1'].min(), orthologs['start2'].min())
#         max_pos = max(orthologs['end1'].max(), orthologs['end2'].max())
#         ax.plot([min_pos, max_pos], [min_pos, max_pos], 'k--', alpha=0.3, linewidth=1)

# def integrate_with_syri(output_dir: Union[str, Path],
#                        pairwise_results: Dict[str, Any],
#                        species_pairs: List[Tuple[str, str]] = None) -> Dict[str, Any]:
#     """
#     Complete SyRI integration for multi-species analysis
    
#     Args:
#         output_dir: Output directory for SyRI files
#         pairwise_results: Dictionary of pairwise analysis results
#         species_pairs: Optional list of specific pairs to process
        
#     Returns:
#         Dictionary with SyRI integration results
#     """
#     logger.info("Starting complete SyRI integration")
    
#     # Create output directory
#     syri_dir = Path(output_dir) / 'syri_integration'
#     syri_dir.mkdir(parents=True, exist_ok=True)
    
#     # Process all species pairs or specified ones
#     if species_pairs is None:
#         species_pairs = []
#         for pair_key in pairwise_results.keys():
#             if '_vs_' in pair_key and 'error' not in pairwise_results[pair_key]:
#                 species1, species2 = pair_key.split('_vs_')
#                 species_pairs.append((species1, species2))
    
#     syri_results = {}
    
#     for species1, species2 in species_pairs:
#         try:
#             logger.info(f"Processing SyRI integration: {species1} vs {species2}")
            
#             pair_key = f"{species1}_vs_{species2}"
#             pair_data = pairwise_results.get(pair_key, {})
            
#             if 'error' in pair_data:
#                 logger.warning(f"Skipping {pair_key} due to analysis error")
#                 continue
            
#             # Extract data
#             ortholog_df = pair_data.get('ortholog_df', pd.DataFrame())
#             synteny_df = pair_data.get('synteny_df', pd.DataFrame())
#             inversion_df = pair_data.get('inversion_df', pd.DataFrame())
            
#             # Create visualisations using the standalone functions
#             fig, ax = plt.subplots(figsize=(15, 8))
            
#             # Get chromosome lists
#             chr1_list = sorted(ortholog_df['chr1'].unique()) if len(ortholog_df) > 0 else []
#             chr2_list = sorted(ortholog_df['chr2'].unique()) if len(ortholog_df) > 0 else []
            
#             if chr1_list and chr2_list:
#                 # Create chromosome positions
#                 chr1_positions = create_chromosome_positions(chr1_list)
#                 chr2_positions = create_chromosome_positions(chr2_list)
                
#                 # Plot components
#                 plot_chromosome_backbones(ax, chr1_positions, chr2_positions, species1, species2)
#                 plot_synteny_blocks(ax, synteny_df, ortholog_df, chr1_positions, chr2_positions)
#                 plot_inversions(ax, inversion_df, chr1_positions, chr2_positions)
#                 plot_ortholog_connections(ax, ortholog_df, chr1_positions, chr2_positions)
#                 add_syri_legend(ax)
                
#                 ax.set_title(f'Synteny Analysis: {species1} vs {species2}')
#                 ax.set_xlim(-5, max(max(chr1_positions.values(), default=0), 
#                                    max(chr2_positions.values(), default=0)) + 15)
#                 ax.set_ylim(0, len(chr1_positions) + 4)
#                 ax.axis('off')
            
#             # Save plot
#             syri_plot_path = syri_dir / f"{species1}_vs_{species2}_syri_style.png"
#             plt.savefig(syri_plot_path, dpi=300, bbox_inches='tight')
#             plt.close()
            
#             syri_results[pair_key] = {
#                 'syri_style_plot': str(syri_plot_path),
#                 'species_pair': (species1, species2)
#             }
            
#             logger.info(f"Completed SyRI integration: {pair_key}")
            
#         except Exception as e:
#             logger.error(f"SyRI integration failed for {species1} vs {species2}: {e}")
#             syri_results[f"{species1}_vs_{species2}"] = {'error': str(e)}
    
#     logger.info(f"SyRI integration completed for {len(species_pairs)} species pairs")
#     return syri_results<|MERGE_RESOLUTION|>--- conflicted
+++ resolved
@@ -15,16 +15,8 @@
 import json
 from typing import Dict, List, Optional, Tuple, Any, Union
 import matplotlib.cm as cm
-from matplotlib.colors import Normalize
-<<<<<<< HEAD
+from matplotlib.colors import normalize
 from config.settings import CONFIG
-=======
-import matplotlib.patches as patches
-import warnings
-warnings.filterwarnings('ignore')
-
-from giq1.config.settings import CONFIG
->>>>>>> 76d85739
 
 logger = logging.getLogger(__name__)
 
@@ -48,7 +40,7 @@
         logger.warning("ete3 not available - tree manipulation will be limited")
 
 
-def create_linearized_dotplot(joined_df, plots_dir, config=None):
+def create_linearised_dotplot(joined_df, plots_dir, config=None):
     
     plot_config = {**CONFIG, **(config or {})}
     
@@ -56,9 +48,9 @@
     plots_dir = Path(plots_dir)
     plots_dir.mkdir(parents=True, exist_ok=True)
     
-    # Get chromosome sizes and linearize coordinates
+    # Get chromosome sizes and linearise coordinates
     genome_data = get_chromosome_sizes_from_sheet()
-    joined_df_linear, species1_data, species2_data = linearize_coordinates(joined_df, genome_data)
+    joined_df_linear, species1_data, species2_data = linearise_coordinates(joined_df, genome_data)
     
     # Create the plot
     fig, ax = plt.subplots(figsize=plot_config['figure_size'])
@@ -67,7 +59,7 @@
     syntenic_data = joined_df_linear[joined_df_linear['is_flipped'] == False]
     inverted_data = joined_df_linear[joined_df_linear['is_flipped'] == True]
     
-    # Plot syntenic points (blue) - using linearized coordinates
+    # Plot syntenic points (blue) - using linearised coordinates
     if len(syntenic_data) > 0:
         ax.scatter(
             syntenic_data['linear_start1'], 
@@ -79,7 +71,7 @@
             edgecolors='none'
         )
     
-    # Plot inverted points (red) - using linearized coordinates
+    # Plot inverted points (red) - using linearised coordinates
     if len(inverted_data) > 0:
         ax.scatter(
             inverted_data['linear_start1'], 
@@ -116,7 +108,7 @@
         spine.set_color('black')
     
     # Save plots
-    png_path = plots_dir / "linearized_busco_dotplot.png"
+    png_path = plots_dir / "linearised_busco_dotplot.png"
     fig.savefig(png_path, dpi=plot_config['dpi'], bbox_inches='tight', facecolor='white')
     
     plt.tight_layout()
@@ -127,8 +119,8 @@
 
 
 
-def linearize_coordinates(joined_df, genome_data):
-    """Convert per-chromosome coordinates to linearized genome coordinates"""
+def linearise_coordinates(joined_df, genome_data):
+    """Convert per-chromosome coordinates to linearised genome coordinates"""
     
     # Create chromosome offset mapping for each species
     species1_offsets = {}
@@ -152,7 +144,7 @@
         species2_offsets[row['chromosome']] = cumulative_offset
         cumulative_offset += row['chromsome_size_b']
     
-    # Add linearized coordinates to joined_df
+    # Add linearised coordinates to joined_df
     joined_df_linear = joined_df.copy()
     joined_df_linear['linear_start1'] = joined_df_linear.apply(
         lambda row: species1_offsets.get(row['chr1'], 0) + row['start1'], axis=1
@@ -493,7 +485,7 @@
 #         labels.append('Rearrangements')
     
 #     if stats:
-#         # Normalize stats for display (except counts)
+#         # normalise stats for display (except counts)
 #         display_stats = []
 #         for i, (stat, label) in enumerate(zip(stats, labels)):
 #             if 'Avg' in label:
@@ -979,7 +971,7 @@
 #     # FIXED: Converted from class method to standalone function - removed 'self' parameter and added 'config' parameter
 #     import matplotlib.pyplot as plt
 #     import matplotlib.cm as cm
-#     from matplotlib.colors import Normalize
+#     from matplotlib.colors import normalize
 #     import numpy as np
 #     import pandas as pd
 #     from pathlib import Path
@@ -1079,7 +1071,7 @@
 #         ax.axis('off')
         
 #         # Add colorbar
-#         sm = cm.ScalarMappable(cmap=cm.get_cmap('viridis'), norm=Normalize(vmin=0, vmax=1))
+#         sm = cm.ScalarMappable(cmap=cm.get_cmap('viridis'), norm=normalize(vmin=0, vmax=1))
 #         sm.set_array([])
 #         cbar = plt.colorbar(sm, ax=ax, shrink=0.6, pad=0.02)
 #         cbar.set_label('Similarity', rotation=270, labelpad=15)
@@ -1324,14 +1316,14 @@
 #             'quality_score': quality_score
 #         }
     
-#     # Calculate normalized scores
+#     # Calculate normalised scores
 #     if inversion_data:
 #         max_rate = max(data['rate_per_mb'] for data in inversion_data.values())
 #         for species_name in inversion_data:
 #             if max_rate > 0:
-#                 inversion_data[species_name]['normalized_score'] = inversion_data[species_name]['rate_per_mb'] / max_rate
+#                 inversion_data[species_name]['normalised_score'] = inversion_data[species_name]['rate_per_mb'] / max_rate
 #             else:
-#                 inversion_data[species_name]['normalized_score'] = 0
+#                 inversion_data[species_name]['normalised_score'] = 0
     
 #     return inversion_data
 
@@ -1364,7 +1356,7 @@
 #                 leaf.add_features(
 #                     inversion_count=data['total_inversions'],
 #                     inversion_rate=data['rate_per_mb'],
-#                     normalized_score=data['normalized_score'],
+#                     normalised_score=data['normalised_score'],
 #                     genome_size=data['genome_size']
 #                 )
         
@@ -1376,12 +1368,12 @@
 #                 if leaves:
 #                     avg_rate = np.mean([getattr(leaf, 'inversion_rate', 0) for leaf in leaves])
 #                     total_count = sum([getattr(leaf, 'inversion_count', 0) for leaf in leaves])
-#                     avg_normalized = np.mean([getattr(leaf, 'normalized_score', 0) for leaf in leaves])
+#                     avg_normalised = np.mean([getattr(leaf, 'normalised_score', 0) for leaf in leaves])
                     
 #                     node.add_features(
 #                         inversion_count=total_count,
 #                         inversion_rate=avg_rate,
-#                         normalized_score=avg_normalized
+#                         normalised_score=avg_normalised
 #                     )
         
 #         return tree
@@ -1458,8 +1450,8 @@
             
 #             if node.is_leaf():
 #                 # Color leaf nodes by inversion rate
-#                 if hasattr(node, 'normalized_score'):
-#                     score = node.normalized_score
+#                 if hasattr(node, 'normalised_score'):
+#                     score = node.normalised_score
 #                     color_intensity = int(255 * (1 - score))  # Higher score = redder
 #                     ns.bgcolor = f"rgb(255,{color_intensity},{color_intensity})"
 #                     ns.size = 10
@@ -1475,8 +1467,8 @@
 #                 # Internal nodes
 #                 ns.size = 5
 #                 ns.shape = "square"
-#                 if hasattr(node, 'normalized_score'):
-#                     score = node.normalized_score
+#                 if hasattr(node, 'normalised_score'):
+#                     score = node.normalised_score
 #                     color_intensity = int(255 * (1 - score))
 #                     ns.bgcolor = f"rgb(255,{color_intensity},{color_intensity})"
 #                 else:
@@ -1499,7 +1491,7 @@
 #     # FIXED: Converted from class method to standalone function - removed 'self' parameter and added 'config' parameter
 #     import matplotlib.pyplot as plt
 #     import matplotlib.cm as cm
-#     from matplotlib.colors import Normalize
+#     from matplotlib.colors import normalise
 #     import numpy as np
 #     import logging
 #     from pathlib import Path
@@ -1542,8 +1534,8 @@
 #         max_rate = max(rates) if rates else 1
 #         for i, species in enumerate(species_names):
 #             rate = inversion_data[species]['rate_per_mb']
-#             normalized_rate = rate / max_rate if max_rate > 0 else 0
-#             color = cm.get_cmap('Reds')(normalized_rate)
+#             normalised_rate = rate / max_rate if max_rate > 0 else 0
+#             color = cm.get_cmap('Reds')(normalised_rate)
             
 #             # Find the corresponding x position in the dendrogram
 #             if i < len(dendro['icoord']):
@@ -1556,7 +1548,7 @@
 #         ax.set_xlabel('Species')
         
 #         # Add colorbar
-#         sm = cm.ScalarMappable(cmap='Reds', norm=Normalize(vmin=0, vmax=max_rate))
+#         sm = cm.ScalarMappable(cmap='Reds', norm=normalise(vmin=0, vmax=max_rate))
 #         sm.set_array([])
 #         cbar = plt.colorbar(sm, ax=ax, shrink=0.6)
 #         cbar.set_label('Inversion Rate (per Mb)', rotation=270, labelpad=15)
@@ -1612,18 +1604,18 @@
         
 #         # Prepare data for heatmap
 #         species_names = list(inversion_data.keys())
-#         metrics = ['total_inversions', 'rate_per_mb', 'normalized_score', 'genome_size']
+#         metrics = ['total_inversions', 'rate_per_mb', 'normalised_score', 'genome_size']
         
 #         heatmap_data = []
 #         for metric in metrics:
 #             row = [inversion_data[sp].get(metric, 0) for sp in species_names]
-#             # Normalize each metric to 0-1 scale
+#             # normalise each metric to 0-1 scale
 #             max_val = max(row) if max(row) > 0 else 1
-#             normalized_row = [val / max_val for val in row]
-#             heatmap_data.append(normalized_row)
+#             normalised_row = [val / max_val for val in row]
+#             heatmap_data.append(normalised_row)
         
 #         heatmap_df = pd.DataFrame(heatmap_data, 
-#                                 index=['Total Inversions', 'Rate per Mb', 'Normalized Score', 'Genome Size'],
+#                                 index=['Total Inversions', 'Rate per Mb', 'normalised Score', 'Genome Size'],
 #                                 columns=species_names)
         
 #         # Create heatmap
@@ -1632,14 +1624,14 @@
 #         if SEABORN_AVAILABLE:
 #             # Use seaborn if available
 #             sns.heatmap(heatmap_df, annot=True, fmt='.2f', cmap='RdYlBu_r', 
-#                         cbar_kws={'label': 'Normalized Value'}, ax=ax)
+#                         cbar_kws={'label': 'normalised Value'}, ax=ax)
 #         else:
 #             # FIXED: Fallback matplotlib heatmap if seaborn not available
 #             im = ax.imshow(heatmap_data, cmap='RdYlBu_r', aspect='auto')
             
 #             # Add colorbar
 #             cbar = plt.colorbar(im, ax=ax)
-#             cbar.set_label('Normalized Value')
+#             cbar.set_label('normalised Value')
             
 #             # Add annotations
 #             for i in range(len(metrics)):
@@ -1651,7 +1643,7 @@
 #             ax.set_xticks(range(len(species_names)))
 #             ax.set_xticklabels(species_names)
 #             ax.set_yticks(range(len(metrics)))
-#             ax.set_yticklabels(['Total Inversions', 'Rate per Mb', 'Normalized Score', 'Genome Size'])
+#             ax.set_yticklabels(['Total Inversions', 'Rate per Mb', 'normalised Score', 'Genome Size'])
         
 #         ax.set_title('Inversion Metrics Heatmap', fontsize=14, fontweight='bold')
 #         ax.set_xlabel('Species')
@@ -1776,13 +1768,13 @@
 #                     species_inversions.extend(pair_results['inversion_df'].to_dict('records'))
 #             metrics['inversion_count'] = len(species_inversions)
         
-#         # Normalized inversion score
-#         if metrics_config.get('normalized_inversion_score', True):
+#         # normalised inversion score
+#         if metrics_config.get('normalised_inversion_score', True):
 #             if 'inversion_rate_per_mb' in metrics:
 #                 all_rates = [node_metrics.get(sp, {}).get('inversion_rate_per_mb', 0) 
 #                         for sp in species_stats.keys()]
 #                 max_rate = max(all_rates + [metrics['inversion_rate_per_mb']])
-#                 metrics['normalized_score'] = metrics['inversion_rate_per_mb'] / max_rate if max_rate > 0 else 0
+#                 metrics['normalised_score'] = metrics['inversion_rate_per_mb'] / max_rate if max_rate > 0 else 0
         
 #         # Assembly quality
 #         if metrics_config.get('assembly_quality', False):
